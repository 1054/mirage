--- conflicted
+++ resolved
@@ -43,17 +43,10 @@
 
     include:
         # build sphinx documentation with warnings
-<<<<<<< HEAD
         - os: linux
           env: SETUP_CMD='build_sphinx'
                CONDA_DEPENDENCIES=$CONDA_DEPENDENCIES
                PIP_DEPENDENCIES='sphinx_rtd_theme stsci_rtd_theme sphinx-automodapi'
-=======
-#        - os: linux
-#          env: SETUP_CMD='build_sphinx'
-#               CONDA_DEPENDENCIES='sphinx'
-#               PIP_DEPENDENCIES='sphinx_rtd_theme stsci_rtd_theme sphinx-automodapi'
->>>>>>> 5a1d65b3
 
         # PEP8 check with flake8 (only once, i.e. "os: linux")
         - os: linux
