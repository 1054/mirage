#! /usr/bin env python

'''
Reorganization of ramp simulator code. This class is used to construct
a "seed image" from a point source catalog. This seed image is a
noiseless countrate image containing only sources. No noise, no
cosmic rays.
'''


import argparse, sys, glob, os
import pkg_resources
import scipy.signal as s1
import numpy as np
import math
from photutils import detect_threshold, detect_sources
from astropy.io import fits, ascii
from astropy.table import Table
from astropy.modeling.models import Sersic2D
from astropy.convolution import convolve
from asdf import AsdfFile
import yaml
import time

from . import rotations  # this is Colin's set of rotation functions
from . import polynomial # more of Colin's functions
from . import read_siaf_table
from . import set_telescope_pointing_separated as set_telescope_pointing
from . import moving_targets
from . import segmentation_map as segmap

INST_LIST = ['nircam', 'niriss', 'fgs']
MODES = {'nircam': ["imaging", "ts_imaging", "wfss", "ts_wfss"],
         'niriss': ["imaging"],
         'fgs': ["imaging"]}  
TRACKING_LIST = ['sidereal','non-sidereal']
inst_abbrev = {'nircam': 'NRC',
               'niriss': 'NIS',
               'fgs': 'FGS'}
PIXELSCALE = {'nircam': {'sw':0.031, 'lw':0.063},
              'niriss': 0.065,
              'fgs': 0.065}
FULL_ARRAY_SIZE = {'nircam': 2048,
                   'niriss': 2048,
                   'fgs':2048}
ALLOWEDOUTPUTFORMATS = ['DMS']
WFE_OPTIONS = ['predicted', 'requirements']
WFEGROUP_OPTIONS = np.arange(5)

class Catalog_seed():
    def __init__(self):
        # Locate the module files, so that we know where to look
        # for config subdirectory
        self.modpath = pkg_resources.resource_filename('nircam_simulator', '')

        # Get the location of the NIRCAM_SIM_DATA environment
        # variable, so we know where to look for darks, CR,
        # PSF files, etc later
        self.env_var = 'NIRCAM_SIM_DATA'
        self.datadir = os.environ.get(self.env_var)
        if self.datadir is None:
            localpath = '/ifs/jwst/wit/nircam/nircam_simulator_data'
            local = os.path.exists(localpath)
            if local:
                self.datadir = localpath
                os.environ['NIRCAM_SIM_DATA'] = localpath
            else:
                print(("WARNING: {} environment variable is not set."
                       .format(self.env_var)))
                print("This must be set to the base directory")
                print("containing the darks, cosmic ray, PSF, etc")
                print("input files needed for the simulation.")
                print("This should be set correctly if you installed")
                print("the nircam_sim_data conda package.")
                sys.exit()

        # if a grism signal rate image is requested, expand
        # the width and height of the signal rate image by this
        # factor, so that the grism simulation software can
        # track sources that are outside the requested subarray
        # in order to calculate contamination.
        self.grism_direct_factor = np.sqrt(2.)

        # self.coord_adjust contains the factor by which the
        # nominal output array size needs to be increased
        # (used for WFSS mode), as well as the coordinate
        # offset between the nominal output array coordinates,
        # and those of the expanded array. These are needed
        # mostly for WFSS observations, where the nominal output
        # array will not sit centered in the expanded output image.
        self.coord_adjust = {'x':1., 'xoffset':0., 'y':1., 'yoffset':0.}

        # NIRCam rough noise values. Used to make educated guesses when
        # creating segmentation maps
        self.single_ron = 6. # e-/read
        self.grism_background = 0.25 # e-/sec

        # keep track of the maximum index number of sources
        # in the various catalogs. We don't want to end up
        # with multiple sources having the same index numbers
        self.maxindex = 0

    def make_seed(self):
        """MAIN FUNCTION"""
        # Read in input parameters and quality check
        self.readParameterFile()
        self.expand_env_var()
        self.filecheck()
        self.fullPaths()
        self.basename = os.path.join(self.params['Output']['directory'],
                                     self.params['Output']['file'][0:-5].split('/')[-1])
        self.params['Output']['file'] = self.basename + self.params['Output']['file'][-5:]

        self.readSubarrayDefinitionFile()
        self.checkParams()
        self.getSubarrayBounds()
        self.instrument_specific_dicts(self.params['Inst']['instrument'].lower())

        # If the output is a direct image to be dispersed, expand the size
        # of the nominal FOV so the disperser can account for sources just
        # outside whose traces will fall into the FOV
        if self.params['Output']['grism_source_image']:
            self.calcCoordAdjust()

        #image dimensions
        self.nominal_dims = np.array([self.subarray_bounds[3] - self.subarray_bounds[1] + 1,
                                      self.subarray_bounds[2] - self.subarray_bounds[0] + 1])
        self.output_dims = (self.nominal_dims * np.array([self.coord_adjust['y'],
                                                          self.coord_adjust['x']])).astype(np.int)

        # calculate the exposure time of a single frame, based on the size of the subarray
        self.calcFrameTime()

        # For imaging mode, generate the countrate image using the catalogs
        if self.params['Telescope']['tracking'].lower() != 'non-sidereal':
            print('Creating signal rate image of synthetic inputs.')
            self.seedimage, self.seed_segmap = self.addedSignals()
            outapp = ''

        # If we are tracking a non-sidereal target, then
        # everything in the catalogs needs to be streaked across
        # the detector
        if self.params['Telescope']['tracking'].lower() == 'non-sidereal':
            print('Creating signal ramp of synthetic inputs')
            self.seedimage, self.seed_segmap = self.non_sidereal_seed()

            outapp = '_nonsidereal_target'

        # If non-sidereal targets are requested (KBOs, asteroids, etc,
        # create a RAPID integration which includes those targets
        mov_targs_ramps = []
        if (self.runStep['movingTargets'] | self.runStep['movingTargetsSersic']
            | self.runStep['movingTargetsExtended']):
            print(("Creating signal ramp of sources that are moving with "
                   "respect to telescope tracking."))
            trailed_ramp, trailed_segmap = self.make_trailed_ramp()
            outapp += '_trailed_sources'

            # Now we need to expand frameimage into a ramp
            # so we can add the trailed objects
            print('Combining trailed object ramp with that containing tracked targets')
            if self.params['Telescope']['tracking'].lower() != 'non-sidereal':
                self.seedimage = self.combineSimulatedDataSources('countrate', self.seedimage, trailed_ramp)
            else:
                self.seedimage = self.combineSimulatedDataSources('ramp', self.seedimage, trailed_ramp)
            self.seed_segmap += trailed_segmap


        #TESTTESTTEST
        hh00 = fits.PrimaryHDU(self.seedimage)
        hhll = fits.HDUList([hh00])
        hhll.writeto('subarr_seedim.fits',overwrite=True)
            
        # For seed images to be dispersed in WFSS mode,
        # embed the seed image in a full frame array. The disperser
        # tool does not work on subarrays
        if ((self.params['Inst']['mode'] in ['wfss','ts_wfss']) & \
            ('FULL' not in self.params['Readout']['array_name'])):
            self.seedimage, self.seed_segmap = self.pad_wfss_subarray(self.seedimage, self.seed_segmap)
        
        # Save the combined static + moving targets ramp
        self.saveSeedImage()
        # Return info in a tuple
        # return (self.seedimage, self.seed_segmap, self.seedinfo)

    def pad_wfss_subarray(self, seed, seg):
        """
        WFSS seed images that are to go into the disperser
        must be full frame (or larger). The disperser cannot 
        work on subarray images. So embed the subarray seed image
        in a full-frame sized array.

        Parameters:
        -----------
        None

        Returns:
        --------
        Padded seed image and segmentation map
        """
        seeddim = seed.shape
        nx = np.int(2048 * self.grism_direct_factor)
        ffextra = np.int((nx - 2048) / 2)
        bounds = np.array(self.subarray_bounds)

        subextrax = np.int((seeddim[-1] - bounds[2]) / 2)
        subextray = np.int((seeddim[-2] - bounds[3]) / 2)

        extradiffy = ffextra - subextray
        extradiffx = ffextra - subextrax

        
        print(self.subarray_bounds)
        print(ffextra)
        print(subextrax, subextray)
        print(extradiffx, extradiffy)
        print(seeddim)
        print(nx)
        print(extradiffx, extradiffy, extradiffx+seeddim[-1]-1, extradiffy+seeddim[-2]-1)
        
        exbounds = [extradiffx, extradiffy, extradiffx+seeddim[-1]-1, extradiffy+seeddim[-2]-1]
        
        
        if len(seeddim) == 2:
            padded_seed = np.zeros((nx, nx))
            padded_seed[exbounds[1]:exbounds[3] + 1, exbounds[0]:exbounds[2] + 1] = seed
            padded_seg = np.zeros((nx, nx), dtype=np.int)
            padded_seg[exbounds[1]:exbounds[3] + 1, exbounds[0]:exbounds[2] + 1] = seg
        elif len(seeddim) == 4:
            padded_seed = np.zeros((seeddim[0], seeddim[1], nx, nx))
            padded_seed[:, :, exbounds[1]:exbounds[3] + 1, exbounds[0]:exbounds[2] + 1] = seed
            padded_seg = np.zeros((seeddim[0], seeddim[1], nx, nx), dtype=np.int)
            padded_seg[:, :, exbounds[1]:exbounds[3] + 1, exbounds[0]:exbounds[2] + 1] = seg
        else:
            raise ValueError("Seed image is not 2D or 4D. It should be.")
        return padded_seed, padded_seg
        
    def saveSeedImage(self):
        # Create the grism direct image or ramp to be saved
        arrayshape = self.seedimage.shape
        if len(arrayshape) == 2:
            units = 'ADU/sec'
            yd, xd = arrayshape
            tgroup = 0.
            print('Seed image is 2D.')
        elif len(arrayshape) == 3:
            units = 'ADU'
            g, yd, xd = arrayshape
            tgroup = self.frametime * (self.params['Readout']['nframe'] + self.params['Readout']['nskip'])
            print('Seed image is 3D.')
        elif len(arrayshape) == 4:
            units = 'ADU'
            integ, g, yd, xd = arrayshape
            tgroup = self.frametime * (self.params['Readout']['nframe'] + self.params['Readout']['nskip'])
            print('Seed image is 4D.')

        self.seed_file = os.path.join(self.basename + '_' + self.params['Readout']['filter'] + '_seed_image.fits')
        xcent_fov = xd / 2
        ycent_fov = yd / 2
        kw = {}
        kw['xcenter'] = xcent_fov
        kw['ycenter'] = ycent_fov
        kw['units'] = units
        kw['TGROUP'] = tgroup
        if self.params['Readout']['pupil'][0].upper() == 'F':
            usefilt = 'pupil'
        else:
            usefilt = 'filter'
        kw['filter'] = self.params['Readout'][usefilt]
        kw['PHOTFLAM'] = self.photflam
        kw['PHOTFNU'] = self.photfnu
        kw['PHOTPLAM'] = self.pivot * 1.e4 # put into angstroms
        kw['NOMXDIM'] = self.nominal_dims[1]
        kw['NOMYDIM'] = self.nominal_dims[0]
        kw['NOMXSTRT'] = self.coord_adjust['xoffset'] + 1
        kw['NOMXEND'] = self.nominal_dims[1] + self.coord_adjust['xoffset']
        kw['NOMYSTRT'] = self.coord_adjust['yoffset'] + 1
        kw['NOMYEND'] = self.nominal_dims[0] + self.coord_adjust['yoffset']

        # Seed images provided to disperser are always embedded in an array
        # with dimensions equal to full frame * self.grism_direct_factor
        if self.params['Inst']['mode'] in ['wfss', 'ts_wfss']:
            kw['NOMXDIM'] = self.ffsize
            kw['NOMYDIM'] = self.ffsize
            kw['NOMXSTRT'] = np.int(self.ffsize * (self.grism_direct_factor - 1) / 2.)
            kw['NOMXEND'] = kw['NOMXSTRT'] + self.ffsize - 1
            kw['NOMYSTRT'] = np.int(self.ffsize * (self.grism_direct_factor - 1) / 2.)
            kw['NOMYEND'] = kw['NOMYSTRT'] + self.ffsize - 1
        
        kw['GRISMPAD'] = self.grism_direct_factor
        self.seedinfo = kw
        self.saveSingleFits(self.seedimage, self.seed_file, key_dict=kw, image2=self.seed_segmap, image2type='SEGMAP')
        print("Seed image and segmentation map saved as {}".format(self.seed_file))
        print("Seed image, segmentation map, and metadata available as:")
        print("self.seedimage, self.seed_segmap, self.seedinfo.")


    def fullPaths(self):
        # Expand all input paths to be full paths
        # This is to allow for easier Condor-ization of
        # many runs
        pathdict = {'Reffiles':['dark', 'linearized_darkfile', 'superbias',
                                'subarray_defs', 'linearity',
                                'saturation', 'gain', 'pixelflat',
                                'illumflat', 'astrometric', 'distortion_coeffs', 'ipc',
                                'crosstalk', 'occult', 'pixelAreaMap',
                                'flux_cal', 'readpattdefs', 'filter_throughput'],
                    'simSignals':['pointsource', 'psfpath', 'galaxyListFile', 'extended',
                                  'movingTargetList', 'movingTargetSersic',
                                  'movingTargetExtended', 'movingTargetToTrack'],
                    'Output':['file', 'directory']}

        #config_files = {'Reffiles-subarray_defs': 'NIRCam_subarray_definitions.list',
        #                'Reffiles-flux_cal': 'NIRCam_zeropoints.list',
        #                'Reffiles-crosstalk': 'xtalk20150303g0.errorcut.txt',
        #                'Reffiles-readpattdefs': 'nircam_read_pattern_definitions.list',
        #                'Reffiles-filter_throughput': 'placeholder.txt'}

        all_config_files = {'nircam': {'Reffiles-subarray_defs': 'NIRCam_subarray_definitions.list',
                                       'Reffiles-flux_cal': 'NIRCam_zeropoints.list',
                                       'Reffiles-crosstalk': 'xtalk20150303g0.errorcut.txt',
                                       'Reffiles-readpattdefs': 'nircam_read_pattern_definitions.list',
                                       'Reffiles-filter_throughput': 'placeholder.txt'},
                            'niriss': {'Reffiles-subarray_defs': 'niriss_subarrays.list',
                                       'Reffiles-flux_cal': 'niriss_zeropoint_values.out',
                                       'Reffiles-crosstalk': 'niriss_xtalk_zeros.txt',
                                       'Reffiles-readpattdefs': 'niriss_readout_pattern.txt',
                                       'Reffiles-filter_throughput': 'placeholder.txt'},
                            'fgs': {'Reffiles-subarray_defs': 'NIRCam_subarray_definitions.list',
                                    'Reffiles-flux_cal': 'NIRCam_zeropoints.list',
                                    'Reffiles-crosstalk': 'xtalk20150303g0.errorcut.txt',
                                    'Reffiles-readpattdefs': 'nircam_read_pattern_definitions.list',
                                    'Reffiles-filter_throughput': 'placeholder.txt'}}
        config_files = all_config_files[self.params['Inst']['instrument'].lower()]

        for key1 in pathdict:
            for key2 in pathdict[key1]:
                if self.params[key1][key2].lower() not in ['none', 'config']:
                    self.params[key1][key2] = os.path.abspath(self.params[key1][key2])
                elif self.params[key1][key2].lower() == 'config':
                    cfile = config_files['{}-{}'.format(key1, key2)]
                    fpath = os.path.join(self.modpath, 'config', cfile)
                    self.params[key1][key2] = fpath
                    print("'config' specified: Using {} for {}:{} input file".format(fpath, key1, key2))

    def mag_to_countrate(self, magsys, mag, photfnu=None, photflam=None):
        # Convert object magnitude to counts/sec
        if magsys.lower() == 'abmag':
            try:
                return 10**((mag + 48.6) / -2.5) / photfnu
            except:
                #print("AB mag to countrate conversion failed.")
                #print("magnitude = {}, photfnu = {}".format(mag, photfnu))
                #sys.exit()
                raise ValueError(("AB mag to countrate conversion failed."
                                  "magnitude = {}, photfnu = {}".format(mag, photfnu)))
        if magsys.lower() == 'stmag':
            try:
                return 10**((mag + 21.1) / -2.5) / photflam
            except:
                raise ValueError(("ST mag to countrate conversion failed."
                                  "magnitude = {}, photflam = {}".format(mag, photflam)))
                #print("ST mag to countrate conversion failed.")
                #print("magnitude = {}, photflam = {}".format(mag, photflam))
                #sys.exit()

    def combineSimulatedDataSources(self, inputtype, input1, mov_tar_ramp):
        """Combine the exposure containing the trailed sources with the
        countrate image containing the static sources
        inputtype can be 'countrate' in which case input needs to be made
        into a ramp before combining with mov_tar_ramp, or 'ramp' in which
        case you can combine directly. Use 'ramp' with
        non-sidereal TRACKING data, and 'countrate' with sidereal TRACKING data
        """
        if inputtype == 'countrate':
            # First change the countrate image into a ramp
            yd, xd = input1.shape
            numints = self.params['Readout']['nint']
            num_frames = self.params['Readout']['ngroup'] * \
                         (self.params['Readout']['nframe'] + self.params['Readout']['nskip'])
            print("Countrate image of synthetic signals being converted to "
                  "RAPID/NISRAPID integration with {} frames.".format(num_frames))
            input1_ramp = np.zeros((numints, num_frames, yd, xd))
            for i in range(num_frames):
                input1_ramp[0, i, :, :] = input1 * self.frametime * (i + 1)
            if numints > 1:
                for integ in range(1, numints):
                    input1_ramp[integ, :, :, :] = input1_ramp[0, :, :, :]

        else:
            # If input1 is a ramp rather than a countrate image
            input1_ramp = input1

        # Combine the input1 ramp and the moving target ramp, which are
        # now both RAPID mode
        totalinput = input1_ramp + mov_tar_ramp
        return totalinput

    def make_trailed_ramp(self):
        # Create a ramp for objects that are trailing through
        # the field of view during the integration
        mov_targs_ramps = []
        mov_targs_segmap = None

        if self.params['Telescope']['tracking'].lower() != 'non-sidereal':
            tracking = False
            ra_vel = None
            dec_vel = None
        else:
            tracking = True
            ra_vel = self.ra_vel
            dec_vel = self.dec_vel
            # print("Moving target mode, creating trailed object with")
            # print("RA velocity of {} and dec_val of {}".format(ra_vel, dec_vel))

        if self.runStep['movingTargets']:
            #print('Starting moving targets for point sources!')
            mov_targs_ptsrc, mt_ptsrc_segmap = self.movingTargetInputs(self.params['simSignals']['movingTargetList'],
                                                                       'pointSource',
                                                                       MT_tracking=tracking,
                                                                       tracking_ra_vel=ra_vel,
                                                                       tracking_dec_vel=dec_vel)
            mov_targs_ramps.append(mov_targs_ptsrc)
            #print("Moving target segmap, min, max {}, {}".format(np.min(mt_ptsrc_segmap), np.max(mt_ptsrc_segmap)))
            mov_targs_segmap = np.copy(mt_ptsrc_segmap)

        # moving target using a sersic object
        if self.runStep['movingTargetsSersic']:
            #print("Moving targets, sersic!")
            mov_targs_sersic, mt_galaxy_segmap = self.movingTargetInputs(self.params['simSignals']['movingTargetSersic'],
                                                                         'galaxies',
                                                                         MT_tracking=tracking,
                                                                         tracking_ra_vel=ra_vel,
                                                                         tracking_dec_vel=dec_vel)
            mov_targs_ramps.append(mov_targs_sersic)
            if mov_targs_segmap is None:
                mov_targs_segmap = np.copy(mt_galaxy_segmap)
            else:
                mov_targs_segmap += mt_galaxy_segmap

        # moving target using an extended object
        if self.runStep['movingTargetsExtended']:
            #print("Extended moving targets!!!")
            mov_targs_ext, mt_ext_segmap = self.movingTargetInputs(self.params['simSignals']['movingTargetExtended'],
                                                                   'extended',
                                                                   MT_tracking=tracking,
                                                                   tracking_ra_vel=ra_vel,
                                                                   tracking_dec_vel=dec_val)
            mov_targs_ramps.append(mov_targs_ext)
            if mov_targs_segmap is None:
                mov_targs_segmap = np.copy(mt_ext_segmap)
            else:
                mov_targs_segmap += mt_ext_segmap

        mov_targs_integration = None
        if self.runStep['movingTargets'] or self.runStep['movingTargetsSersic'] or self.runStep['movingTargetsExtended']:
            # Combine the ramps of the moving targets if there is more than one type
            mov_targs_integration = mov_targs_ramps[0]
            if len(mov_targs_ramps) > 1:
                for i in range(1, len(mov_targs_ramps)):
                    mov_targs_integration += mov_targs_ramps[0]
        return mov_targs_integration, mov_targs_segmap

    def calcFrameTime(self):
        # calculate the exposure time of a single frame of the proposed output ramp
        # based on the size of the croped dark current integration
        # numint, numgrp, yd, xd = self.dark.data.shape
        yd, xd = self.nominal_dims
        # self.frametime = (xd/self.params['Readout']['namp'] + 12.) * (yd + 1) * 10.00 * 1.e-6
        # UPDATED VERSION, 16 Sept 2017
        colpad = 12
        rowpad = 2
        if ((xd <= 8) & (yd <= 8)):
            rowpad = 3
        self.frametime = ((1.0 * xd / self.params['Readout']['namp'] + colpad) * (yd + rowpad)) * 1.e-5

    def calcCoordAdjust(self):
        # Calculate the factors by which to expand the output array size, as well as the coordinate
        # offsets between the nominal output array and the input lists if the observation being
        # modeled is wfss

        dtor = math.radians(1.)

        # Normal imaging with grism image requested
        if self.params['Output']['grism_source_image']:
            self.coord_adjust['x'] = self.grism_direct_factor
            self.coord_adjust['y'] = self.grism_direct_factor
            self.coord_adjust['xoffset'] = np.int((self.grism_direct_factor - 1.) * (self.subarray_bounds[2] - self.subarray_bounds[0] + 1) / 2.)
            self.coord_adjust['yoffset'] = np.int((self.grism_direct_factor - 1.) * (self.subarray_bounds[3] - self.subarray_bounds[1] + 1) / 2.)

    def non_sidereal_seed(self):
        """Create a seed EXPOSURE in the case where the instrument is tracking
        a non-sidereal target
        """

        # Create a count rate image containing only the non-sidereal target(s)
        # These will be stationary in the fov
        nonsidereal_countrate, nonsidereal_segmap, self.ra_vel, self.dec_vel, vel_flag \
            = self.nonsidereal_CRImage(self.params['simSignals']['movingTargetToTrack'])

        #print('nonsidereal_crimage segmap max and min:',np.max(nonsidereal_segmap),
        #      np.min(nonsidereal_segmap))

        # Expand into a RAPID exposure and convert from signal rate to signals
        ns_yd, ns_xd = nonsidereal_countrate.shape
        ns_int = self.params['Readout']['nint']
        ns_group = self.params['Readout']['ngroup']
        ns_nframe = self.params['Readout']['nframe']
        ns_nskip = self.params['Readout']['nskip']
        totframes = ns_group * (ns_nframe + ns_nskip)
        tmptimes = self.frametime * np.arange(1, totframes + 1)

        #non_sidereal_ramp = np.zeros((totframes, ns_yd, ns_xd))
        non_sidereal_ramp = np.zeros((ns_int, ns_group, ns_yd, ns_xd))
        for i in range(totframes):
            for integ in range(ns_int):
                non_sidereal_ramp[integ, i, :, :] = nonsidereal_countrate * tmptimes[i]

        # Now we need to collect all the other sources (point sources,
        # galaxies, extended) in the other input files, and treat them
        # as targets which will move across the field of view during
        # the exposure.
        mtt_data_list = []
        mtt_data_segmap = None
        #mtt_zero_list = []

        if self.runStep['pointsource']:
            # Now ptsrc is a list, which we need to provide to
            # movingTargetInputs
            mtt_ptsrc, mtt_ptsrc_segmap = self.movingTargetInputs(self.params['simSignals']['pointsource'],
                                                                  'pointSource',
                                                                  MT_tracking=True,
                                                                  tracking_ra_vel=self.ra_vel,
                                                                  tracking_dec_vel=self.dec_vel,
                                                                  trackingPixVelFlag=vel_flag)
            mtt_data_list.append(mtt_ptsrc)
            if mtt_data_segmap is None:
                mtt_data_segmap = np.copy(mtt_ptsrc_segmap)
            else:
                mtt_data_segmap += mtt_ptsrc_segmap
            print(("Done with creating moving targets from {}"
                   .format(self.params['simSignals']['pointsource'])))

        if self.runStep['galaxies']:
            mtt_galaxies, mtt_galaxies_segmap = self.movingTargetInputs(self.params['simSignals']['galaxyListFile'],
                                                                        'galaxies',
                                                                        MT_tracking=True,
                                                                        tracking_ra_vel=self.ra_vel,
                                                                        tracking_dec_vel=self.dec_vel,
                                                                        trackingPixVelFlag=vel_flag)
            mtt_data_list.append(mtt_galaxies)
            if mtt_data_segmap is None:
                mtt_data_segmap = np.copy(mtt_galaxies_segmap)
            else:
                mtt_data_segmap += mtt_galaxies_segmap

            print(("Done with creating moving targets from {}".
                   format(self.params['simSignals']['galaxyListFile'])))

        if self.runStep['extendedsource']:
            mtt_ext, mtt_ext_segmap = self.movingTargetInputs(self.params['simSignals']['extended'],
                                                              'extended',
                                                              MT_tracking=True,
                                                              tracking_ra_vel=self.ra_vel,
                                                              tracking_dec_vel=self.dec_vel,
                                                              trackingPixVelFlag=vel_flag)
            mtt_data_list.append(mtt_ext)
            if mtt_data_segmap is None:
                mtt_data_segmap = np.copy(mtt_ext_segmap)
            else:
                mtt_data_segmap += mtt_ext_segmap

            print(("Done with creating moving targets from {}".
                   format(self.params['simSignals']['extended'])))

        # Add in the other objects which are not being tracked on
        # (i.e. the sidereal targets)
        if len(mtt_data_list) > 0:
            for i in range(len(mtt_data_list)):
                non_sidereal_ramp += mtt_data_list[i]
                # non_sidereal_zero += mtt_zero_list[i]
        if mtt_data_segmap is not None:
            nonsidereal_segmap += mtt_data_segmap
        return non_sidereal_ramp, nonsidereal_segmap


    def readMTFile(self, file):
        """
        Read in moving target list file

        Arguments:
        ----------
        file -- name of moving target catalog file

        Returns:
        --------
        table containing moving target entries
        pixelflag (boolean) -- If true, locations are in units of
             pixels. If false, locations are RA, Dec
        pixelvelflag (boolean) -- If true, moving target velocities
             are in units of pixels/hour. If false, arcsec/hour
        magsys -- magnitude system of the moving target magnitudes
        """
        mtlist = ascii.read(file, comment='#')

        # Convert all relevant columns to floats
        for col in mtlist.colnames:
            if mtlist[col].dtype in ['int64', 'int']:
                mtlist[col] = mtlist[col].data * 1.

        # Check to see whether the position is in x,y or ra,dec
        pixelflag = False
        try:
            if 'position_pixels' in mtlist.meta['comments'][0:4]:
                pixelflag = True
        except:
            pass

        # If present, check whether the velocity entries are pix/sec
        # or arcsec/sec.
        pixelvelflag = False
        try:
            if 'velocity_pixels' in mtlist.meta['comments'][0:4]:
                pixelvelflag = True
        except:
            pass

        # If present, check whether the radius entries (for galaxies)
        # are in arcsec or pixels. If in arcsec, change to pixels
        if 'radius' in mtlist.colnames:
            if 'radius_pixels' not in mtlist.meta['comments'][0:4]:
                mtlist['radius'] /= self.pixscale[0]

        # If galaxies are present, change position angle from degrees
        # to radians
        if 'pos_angle' in mtlist.colnames:
            mtlist['pos_angle'] = mtlist['pos_angle'] * np.pi / 180.

        # Check to see if magnitude system is specified in comments
        # If not, assume AB mags
        msys = 'abmag'

        if 'mag' in mtlist.meta['comments'][0:4]:
            msys = [l for l in mtlist.meta['comments'][0:4] if 'mag' in l][0]

        return mtlist, pixelflag, pixelvelflag, msys.lower()

    def movingTargetInputs(self, file, input_type, MT_tracking=False,
                           tracking_ra_vel=None, tracking_dec_vel=None,
                           trackingPixVelFlag=False):
        """Read in listfile of moving targets and perform needed
        calculations to get inputs for moving_targets.py

        input_type can be 'pointSource','galaxies', or 'extended'
        """
        # Read input file - should be able to use for all modes
        mtlist, pixelFlag, pixvelflag, magsys = self.readMTFile(file)

        # If the input catalog has an index column
        # use that, otherwise add one
        if 'index' in mtlist.colnames:
            indexes = mtlist['index']
        else:
            indexes = np.arange(1, len(mtlist['x_or_RA']) + 1)
        # Make sure there is no 0th object
        if np.min(indexes) == 0:
            indexes += 1
        # Make sure the index numbers don't overlap with any
        # sources already present. Increment the maxindex
        # value.
        if np.min(indexes) <= self.maxindex:
            indexes += self.maxindex
        self.maxindex = np.max(indexes)

        if MT_tracking == True:
            # Here, we are tracking a non-sidereal target.
            try:
                # If there are moving targets on top of the non-
                # sidereal tracking (e.g. tracking Io but Europa
                # comes into the fov), then the velocity vector
                # of the moving target needs to be adjusted.
                # If the input catalog already contains
                # 'x_or_RA_velocity' then we know we have a moving
                # target. If it doesn't, then we have sidereal
                # targets, and we can simply set their velocity
                # as the inverse of that being tracked.
                mtlist['x_or_RA_velocity'] -= tracking_ra_vel #* (1./365.25/24.)
                mtlist['y_or_Dec_velocity'] -= tracking_dec_vel #* (1./365.25/24.)
                pixvelflag = trackingPixVelFlag
            except:
                print('Setting velocity of targets equal to the non-sidereal tracking velocity')
                mtlist['x_or_RA_velocity'] = 0. - tracking_ra_vel #* (1./365.25/24.)
                mtlist['y_or_Dec_velocity'] = 0. - tracking_dec_vel #* (1./365.25/24.)
                pixvelflag = trackingPixVelFlag

        # Get necessary information for coordinate transformations
        coord_transform = None
        if self.runStep['astrometric']:
            # Read in the CRDS-format distortion reference file
            with AsdfFile.open(self.params['Reffiles']['astrometric']) as dist_file:
                coord_transform = dist_file.tree['model']

        # Using the requested RA,Dec of the reference pixel, along with the
        # V2,V3 of the reference pixel, and the requested roll angle of the telescope,
        # create a matrix that can be used to translate between V2,V3 and RA,Dec
        # for any pixel.
        # v2,v3 need to be in arcsec, and RA, Dec, and roll all need to be in degrees
        attitude_matrix = self.getAttitudeMatrix()

        # Exposure times for all frames
        numints = self.params['Readout']['nint']
        numgroups = self.params['Readout']['ngroup']
        numframes = self.params['Readout']['nframe']
        numskips = self.params['Readout']['nskip']
        numresets = self.params['Readout']['resets_bet_ints']

        frames_per_group = numframes + numskips
        total_frames = numgroups * frames_per_group
        # If only one integration per exposure, then total_frames
        # above is correct. For >1 integration, we need to add the reset
        # frame to each integration (except the first), and sum the number of
        # frames for all integrations

        if numints > 1:
            # Frames for all integrations
            total_frames *= numints
            # Add the resets for all but the first and last integrations
            total_frames += (numresets * (numints - 1))

        frameexptimes = self.frametime * np.arange(-1,total_frames)
        #frameexptimes = self.frametime * np.arange(-1,self.params['Readout']['ngroup']
        #                                           * (self.params['Readout']['nframe']
        #                                              + self.params['Readout']['nskip']))

        #output image dimensions
        #dims = np.array(self.dark.data[0,0,:,:].shape)
        dims = self.nominal_dims
        newdimsx = np.int(dims[1] * self.coord_adjust['x'])
        newdimsy = np.int(dims[0] * self.coord_adjust['y'])

        # Set up seed integration
        #mt_integration = np.zeros((len(frameexptimes)-1, newdimsy, newdimsx))
        mt_integration = np.zeros((numints, numgroups * frames_per_group, newdimsy, newdimsx))

        # Corresponding (2D) segmentation map
        moving_segmap = segmap.SegMap()
        moving_segmap.xdim = newdimsx
        moving_segmap.ydim = newdimsy
        moving_segmap.initialize_map()

        for index, entry in zip(indexes, mtlist):
            # For each object, calculate x,y or RA,Dec of initial position
            pixelx, pixely, ra, dec, ra_str, dec_str = self.getPositions(
                entry['x_or_RA'], entry['y_or_Dec'], attitude_matrix,
                coord_transform, pixelFlag)

            # Now generate a list of x,y position in each frame
            if pixvelflag == False:
                # Calculate the RA,Dec in each frame
                # input velocities are arcsec/hour. ra/dec are in units of degrees,
                # so divide velocities by 3600^2.
                ra_frames = ra + (entry['x_or_RA_velocity'] / 3600. / 3600.) * frameexptimes
                dec_frames = dec + (entry['y_or_Dec_velocity'] / 3600. / 3600.) * frameexptimes

                x_frames = []
                y_frames = []
                for in_ra, in_dec in zip(ra_frames, dec_frames):
                    # Calculate the x,y position at each frame
                    px, py, pra, pdec, pra_str, pdec_str = self.getPositions(
                        in_ra, in_dec, attitude_matrix, coord_transform, False)
                    x_frames.append(px)
                    y_frames.append(py)
                x_frames = np.array(x_frames)
                y_frames = np.array(y_frames)

            else:
                # If input velocities are pixels/hour, then generate the list of
                # x,y in each frame directly
                x_frames = pixelx + (entry['x_or_RA_velocity'] / 3600.) * frameexptimes
                y_frames = pixely + (entry['y_or_Dec_velocity'] / 3600.) * frameexptimes

            #print('x_frames: {}'.format(x_frames))
            #print('y_frames: {}'.format(y_frames))

            # If the target never falls on the detector,
            # then move on to the next target
            #xfdiffs = np.fabs(x_frames - (newdimsx/2))
            #yfdiffs = np.fabs(y_frames - (newdimsy/2))
            #if np.min(xfdiffs) > (newdimsx/2) or np.min(yfdiffs) > (newdimsy/2):
            #    continue

            # If we have a point source, we can easily determine whether
            # it completely misses the detector, since we know the size
            # of the stamp already. For galaxies and extended sources,
            # we have to get the stamp image first to see if any part of
            # the stamp lands on the detector.
            status = 'on'
            if input_type == 'pointSource':
                status = self.on_detector(x_frames, y_frames, self.centerpsf.shape,
                                          (newdimsx, newdimsy))
            if status == 'off':
                continue

            # So now we have xinit,yinit, a list of x,y positions for
            # each frame, and the frametime.
            # Subsample factor can be hardwired for now. outx and outy
            # are also known. So all we need is the stamp image, then
            # we can call moving_targets.py and feed it these things,
            # which contain all the info needed

            if input_type == 'pointSource':
                stamp = self.centerpsf

            elif input_type == 'extended':
                stamp, header = self.basicGetImage(entry['filename'])
                if entry['pos_angle'] != 0.:
                    stamp = self.basicRotateImage(stamp, entry['pos_angle'])

                # Convolve with instrument PSF if requested
                if self.params['simSignals']['PSFConvolveExtended']:
                    stamp = s1.fftconvolve(stamp, self.centerpsf, mode='same')

            elif input_type == 'galaxies':
                stamp = self.create_galaxy(entry['radius'], entry['ellipticity'], entry['sersic_index'], entry['pos_angle'], 1.)
                # Convolve the galaxy with the instrument PSF
                stamp = s1.fftconvolve(stamp, self.centerpsf, mode='same')

            # Normalize the PSF to a total signal of 1.0
            totalsignal = np.sum(stamp)
            stamp /= totalsignal

            # Scale the stamp image to the requested magnitude
            rate = self.mag_to_countrate(magsys, entry['magnitude'],
                                         photfnu=self.photfnu,
                                         photflam=self.photflam)
            stamp *= rate

            # Now that we have stamp images for galaxies and extended
            # sources, check to see if they overlap the detector or not.
            # NOTE: this will only catch sources that never overlap the
            # detector for any of their positions.
            if input_type != 'pointSource':
                status = self.on_detector(x_frames, y_frames, stamp.shape,
                                          (newdimsx, newdimsy))
            if status == 'off':
                continue

            # Each entry will have stamp image as array, ra_init, dec_init,
            # ra_velocity, dec_velocity, frametime, numframes, subsample_factor,
            # outputarrayxsize, outputarrayysize
            # (maybe without the values that will be the same to each entry.

            #entryList = (stamp,ra,dec,entry[3]/3600.,entry[4]/3600.,self.frametime,numframes,subsample_factor,outx,outy)
            #entryList = (stamp,x_frames,y_frames,self.frametime,subsample_factor,outx,outy)

            # Need to feed info into moving_targets one integration at a time.
            # No need to feed in the reset frames, but they are necessary
            # before this point in order to get the timing and positions
            # correct.
            for integ in range(numints):
                framestart = integ * (frames_per_group * numgroups) + integ
                frameend = framestart + (frames_per_group * numgroups) + 1

                # Now check to see if the stamp image overlaps the output
                # aperture for this integration only. Above we removed sources
                # that never overlap the aperture. Here we want to get rid
                # of sources that overlap the detector in some integrations,
                # but not this particular integration
                status = 'on'
                status = self.on_detector(x_frames[framestart:frameend],
                                          y_frames[framestart:frameend],
                                          stamp.shape, (newdimsx, newdimsy))
                if status == 'off':
                    continue

                mt = moving_targets.MovingTarget()
                mt.subsampx = 3
                mt.subsampy = 3
                #mt_source = mt.create(stamp, x_frames, y_frames, self.frametime, newdimsx, newdimsy)
                #print("Prepping to input to moving_targets: integ: {}, framestart: {}, frameend: {}, xframelen: {}, yframelen: {}, {}, {}, {}".format(integ,framestart,frameend,len(x_frames),len(y_frames),newdimsx,newdimsy,stamp.shape))

                mt_source = mt.create(stamp, x_frames[framestart:frameend],
                                      y_frames[framestart:frameend],
                                      self.frametime, newdimsx, newdimsy)
                #mt_integration += mt_source
                mt_integration[integ, :, :, :] += mt_source

                noiseval = self.single_ron / 100. + self.params['simSignals']['bkgdrate']
                if self.params['Inst']['mode'].lower() in ['wfss','ts_wfss']:
                    noiseval += self.grism_background

                if input_type in ['pointSource', 'galaxies']:
                    moving_segmap.add_object_noise(mt_source[-1, :, :], 0, 0, index, noiseval)
                else:
                    indseg = self.seg_from_photutils(mt_source[-1, :, :], index, noiseval)
                    moving_segmap.segmap += indseg
        return mt_integration, moving_segmap.segmap


    def on_detector(self,xloc, yloc, stampdim, finaldim):
        """Given a set of x, y locations, stamp image dimensions,
        and final image dimensions, determine whether the stamp
        image will overlap at all with the final image, or
        completely miss it.

        Arguments:
        ----------
        xloc -- list of x-coordinate locations of source
        yloc -- list of y-coordinate locations of source
        stampdim -- tuple of x,y dimension lengths of stamp image
        finaldim -- tuple of x,y dimension lengths of final image

        Returns:
        --------
        state of stamp image:
        "on" -- stamp image fully or partially overlaps the final
             image for at least one xloc, yloc pair
        "off" -- stamp image never overlaps with final image
        """
        status = 'on'
        stampx, stampy = stampdim
        stampminx = np.min(xloc - (stampx / 2))
        stampminy = np.min(yloc - (stampy / 2))
        stampmaxx = np.max(xloc + (stampx / 2))
        stampmaxy = np.max(yloc + (stampy / 2))
        finalx, finaly = finaldim
        if ((stampminx > finalx) or (stampmaxx < 0) or
            (stampminy > finaly) or (stampmaxy < 0)):
            status = 'off'
        return status

    def getPositions(self,inx,iny,matrix,transform,pixelflag):
        #input a row containing x,y or ra,dec values, and figure out
        #x,y, RA, Dec, and RA string and Dec string
        try:
            entry0 = float(inx)
            entry1 = float(iny)
            if not pixelflag:
                ra_str, dec_str = self.makePos(entry0, entry1)
                ra = entry0
                dec = entry1
        except:
            # if inputs can't be converted to floats, then
            # assume we have RA/Dec strings. Convert to floats.
            ra_str = inx
            dec_str = iny
            ra, dec = self.parseRADec(ra_str, dec_str)

        # Case where point source list entries are given with RA and Dec
        if not pixelflag:

            # If distortion is to be included - either with or without the full set of coordinate
            # translation coefficients
            if self.runStep['astrometric']:
                pixelx, pixely = self.RADecToXY_astrometric(ra, dec, matrix, transform)
            else:
                # No distortion at all - "manual mode"
                pixelx, pixely = self.RADecToXY_manual(ra, dec)

        else:
            # Case where the point source list entry locations are given in units of pixels
            # In this case we have the source position, and RA/Dec are calculated only so
            # they can be written out into the output source list file.

            pixelx = entry0
            pixely = entry1

            ra, dec, ra_str, dec_str = self.XYToRADec(pixelx, pixely, matrix, transform)
        return pixelx, pixely, ra, dec, ra_str, dec_str

    def nonsidereal_CRImage(self, file):
        """
        Create countrate image of non-sidereal sources
        that are being tracked.

        Arguments:
        ----------
        file -- name of the file containing the tracked moving targets.

        Returns:
        --------
        countrate image (2D) containing the tracked non-sidereal targets.
        """
        totalCRList = []
        totalSegList = []

        # Read in file containing targets
        #targs,pixFlag,velFlag,magsys = self.readMTFile(self.params['simSignals']['movingTargetToTrack'])
        targs, pixFlag, velFlag, magsys = self.readMTFile(file)

        # We need to keep track of the proper motion of the
        # target being tracked, because all other objects in
        # the field of view will be moving at the same rate
        # in the opposite direction
        track_ra_vel = targs[0]['x_or_RA_velocity']
        track_dec_vel = targs[0]['y_or_Dec_velocity']

        # Sort the targets by whether they are point sources,
        # galaxies, extended
        ptsrc_rows = []
        galaxy_rows = []
        extended_rows = []
        for i, line in enumerate(targs):
            if 'point' in line['object'].lower():
                ptsrc_rows.append(i)
            elif 'sersic' in line['object'].lower():
                galaxy_rows.append(i)
            else:
                extended_rows.append(i)

        # Re-use functions for the sidereal tracking situation
        if len(ptsrc_rows) > 0:
            ptsrc = targs[ptsrc_rows]
            if pixFlag:
                meta0 = 'position_pixel'
            else:
                meta0 = ''
            if velFlag:
                meta1 = 'velocity_pixel'
            else:
                meta1 = ''
            meta2 = magsys

            meta3 = ('Point sources with non-sidereal tracking. '
                     'File produced by ramp_simulator.py')
            meta4 = ('from run using non-sidereal moving target '
                     'list {}.'.format(self.params['simSignals']['movingTargetToTrack']))
            ptsrc.meta['comments'] = [meta0, meta1, meta2, meta3, meta4]
            ptsrc.write(os.path.join(self.params['Output']['directory'], 'temp_non_sidereal_point_sources.list'), format='ascii', overwrite=True)

            ptsrc = self.getPointSourceList('temp_non_sidereal_point_sources.list')
            ptsrcCRImage, ptsrcCRSegmap = self.makePointSourceImage(ptsrc)
            totalCRList.append(ptsrcCRImage)
            totalSegList.append(ptsrcCRSegmap)

        if len(galaxy_rows) > 0:
            galaxies = targs[galaxy_rows]
            if pixFlag:
                meta0 = 'position_pixel'
            else:
                meta0 = ''
            if velFlag:
                meta1 = 'velocity_pixel'
            else:
                meta1 = ''
            meta2 = magsys
            meta3 = ('Galaxies (2d sersic profiles) with non-sidereal '
                     'tracking. File produced by ramp_simulator.py')
            meta4 = ('from run using non-sidereal moving target '
                     'list {}.'.format(self.params['simSignals']['movingTargetToTrack']))
            galaxies.meta['comments'] = [meta0, meta1, meta2, meta3, meta4]
            galaxies.write(os.path.join(self.params['Output']['directory'], 'temp_non_sidereal_sersic_sources.list'), format='ascii', overwrite=True)

            #read in the PSF file with centered source
            #wfe = self.params['simSignals']['psfwfe']
            #wfegroup = self.params['simSignals']['psfwfegroup']
            #basename = self.params['simSignals']['psfbasename'] + '_'
            #if wfe == 0:
            #    psfname=basename + self.params['simSignals'][usefilt].lower() + '_zero'
            # else:
            #    psfname=basename + self.params['Readout'][usefilt].lower() + "_" + str(wfe) + "_" + str(wfegroup)

            galaxyCRImage, galaxySegmap = self.makeGalaxyImage('temp_non_sidereal_sersic_sources.list', self.centerpsf)
            totalCRList.append(galaxyCRImage)
            totalSegList.append(galaxySegmap)

        if len(extended_rows) > 0:
            extended = targs[extended_rows]

            if pixFlag:
                meta0 = 'position_pixel'
            else:
                meta0 = ''
            if velFlag:
                meta1 = 'velocity_pixel'
            else:
                meta1 = ''
            meta2 = magsys
            meta3 = 'Extended sources with non-sidereal tracking. File produced by ramp_simulator.py'
            meta4 = 'from run using non-sidereal moving target list {}.'.format(self.params['simSignals']['movingTargetToTrack'])
            extended.meta['comments'] = [meta0, meta1, meta2, meta3, meta4]
            extended.write(os.path.join(self.params['Output']['directory'], 'temp_non_sidereal_extended_sources.list'), format='ascii', overwrite=True)

            # read in the PSF file with centered source
            # wfe = self.params['simSignals']['psfwfe']
            # wfegroup = self.params['simSignals']['psfwfegroup']
            # basename = self.params['simSignals']['psfbasename'] + '_'
            # if wfe == 0:
            #    psfname=basename + self.params['simSignals'][usefilt].lower() + '_zero'
            # else:
            #    psfname=basename + self.params['Readout'][usefilt].lower() + "_" + str(wfe) + "_" + str(wfegroup)

            extlist, extstamps = self.getExtendedSourceList('temp_non_sidereal_extended_sources.list')

            # translate the extended source list into an image
            extCRImage, extSegmap = self.makeExtendedSourceImage(extlist, extstamps)

            # if requested, convolve the stamp images with the instrument PSF
            if self.params['simSignals']['PSFConvolveExtended']:
                extCRImage = s1.fftconvolve(extCRImage, self.centerpsf, mode='same')

            totalCRList.append(extCRImage)
            totalSegList.append(extSegmap)

        # Now combine into a final countrate image of non-sidereal sources (that are being tracked)
        if len(totalCRList) > 0:
            totalCRImage = totalCRList[0]
            totalSegmap = totalSegList[0]
            if len(totalCRList) > 1:
                for i in range(1, len(totalCRList)):
                    totalCRImage += totalCRList[i]
                    totalSegmap += totalSegList[i] + i
        else:
            print("No non-sidereal countrate targets produced.")
            print("You shouldn't be here.")
            sys.exit()

        return totalCRImage, totalSegmap, track_ra_vel, track_dec_vel, velFlag

    def addedSignals(self):
        # Generate a signal rate image from input sources
        if self.params['Output']['grism_source_image'] == False:
            signalimage = np.zeros(self.nominal_dims)
            segmentation_map = np.zeros(self.nominal_dims)
        else:
            xd = np.int(self.nominal_dims[1] * self.coord_adjust['x'])
            yd = np.int(self.nominal_dims[0] * self.coord_adjust['y'])
            signalimage = np.zeros((yd, xd), dtype=np.float)
            segmentation_map = np.zeros((yd, xd))

        # yd, xd = signalimage.shape
        arrayshape = signalimage.shape

        #MASK IMAGE
        #Create a mask so that we don't add signal to masked pixels
        #Initially this includes only the reference pixels
        #Keep the mask image equal to the true subarray size, since this
        #won't be used to make a requested grism source image
        maskimage = np.zeros((self.ffsize, self.ffsize), dtype=np.int)
        maskimage[4:self.ffsize-4, 4:self.ffsize-4] = 1.

        #crop the mask to match the requested output array
        if "FULL" not in self.params['Readout']['array_name']:
            maskimage = maskimage[self.subarray_bounds[1]:self.subarray_bounds[3] + 1, self.subarray_bounds[0]:self.subarray_bounds[2] + 1]


        # POINT SOURCES
        # Read in the list of point sources to add
        # Adjust point source locations using astrometric distortion
        # Translate magnitudes to counts in a single frame
        if self.runStep['pointsource'] == True:
            pslist = self.getPointSourceList(self.params['simSignals']['pointsource'])

            # translate the point source list into an image
            psfimage, ptsrc_segmap = self.makePointSourceImage(pslist)

            # save the point source image for examination by user
            if self.params['Output']['save_intermediates'] == True:
                psfImageName = self.basename + '_pointSourceRateImage_adu_per_sec.fits'
                h0 = fits.PrimaryHDU(psfimage)
                h1 = fits.ImageHDU(ptsrc_segmap)
                hlist = fits.HDUList([h0, h1])
                hlist.writeto(psfImageName, overwrite=True)
                # ptsrc_seg_file = psfImageName[0:-5] + '_segmap.fits'
                # self.saveSingleFits(psfimage, psfImageName)
                print("Point source image and segmap saved as {}".format(psfImageName))
                # self.saveSingleFits(ptsrc_segmap, ptsrc_seg_file)
                # print("Point source segmentation map saved as {}".format(ptsrc_seg_file))

            # Add the point source image to the overall image
            signalimage = signalimage + psfimage
            segmentation_map += ptsrc_segmap

        # Simulated galaxies
        # Read in the list of galaxy positions/magnitudes to simulate
        # and create a countrate image of those galaxies.
        if self.runStep['galaxies'] == True:
            galaxyCRImage, galaxy_segmap = self.makeGalaxyImage(self.params['simSignals']['galaxyListFile'], self.centerpsf)
            # Check segmentation map values. If the index numbers overlap
            # between point sources and galaxies, then bump up the values
            # in the galaxy list, and tell the user
            #mingalseg = np.min(galaxy_segmap > 0)
            #maxseg = np.max(segmentation_map)
            #if mingalseg < maxseg:
            #    diff = np.int(maxseg - mingalseg)
            #    print("WARNING: index numbers in {} overlap".format(self.params['simSignals']['galaxyListFile']))
            #    print("with those from {}".format(self.params['simSignals']['pointsource']))
            #    print("Adding {} to the galaxy object indexes.".format(diff + 1))
            #    galaxy_segmap[galaxy_segmap > 0] += (diff + 1)
            # Add galaxy segmentation map to the master copy
            segmentation_map += galaxy_segmap

            # save the galaxy image for examination by the user
            if self.params['Output']['save_intermediates'] == True:
                galImageName = self.basename + '_galaxyRateImage_adu_per_sec.fits'
                h0 = fits.PrimaryHDU(galaxyCRImage)
                h1 = fits.ImageHDU(galaxy_segmap)
                hlist = fits.HDUList([h0, h1])
                hlist.writeto(galImageName, overwrite=True)
                # self.saveSingleFits(galaxyCRImage, galImageName)
                print("Simulated galaxy image and segmap saved as {}".format(galImageName))

            # add the galaxy image to the signalimage
            signalimage = signalimage + galaxyCRImage

        # read in extended signal image and add the image to the overall image
        if self.runStep['extendedsource'] == True:
            extlist, extstamps = self.getExtendedSourceList(self.params['simSignals']['extended'])

            # translate the extended source list into an image
            extimage, ext_segmap = self.makeExtendedSourceImage(extlist, extstamps)

            # Check segmentation map values. If the index numbers overlap
            # between master copy and extended sources, then bump up the values
            # in the extended source list, and tell the user
            #minextseg = np.min(ext_segmap > 0)
            #maxseg = np.max(segmentation_map)
            #if minextseg < maxseg:
            #    diff = maxseg - minextseg
            #    print("WARNING: index numbers in {} overlap".format(self.params['simSignals']['extended']))
            #    print("with those from previously added sources.")
            #    print("Adding {} to the extended object indexes.".format(diff + 1))
            #    ext_segmap[ext_segmap > 0] += (diff + 1)
            # Add galaxy segmentation map to the master copy
            segmentation_map += ext_segmap

            # Save extended source image and segmap
            if self.params['Output']['save_intermediates'] == True:
                extImageName = self.basename + '_extendedObject_adu_per_sec.fits'
                h0 = fits.PrimaryHDU(extimage)
                h1 = fits.ImageHDU(ext_segmap)
                hlist = fits.HDUList([h0, h1])
                hlist.writeto(extImageName, overwrite=True)
                print("Extended object image and segmap saved as {}".format(extImageName))

            #h0 = fits.PrimaryHDU(ptsrc_segmap)
            #h1 = fits.ImageHDU(galaxy_segmap)
            #h2 = fits.ImageHDU(ext_segmap)
            #hl = fits.HDUList([h0, h1, h2])
            #hl.writeto('segmaps.fits')
            #stop


            #convolution now done inside makeextendedsourceimage
            #if requested, convolve the stamp images with the NIRCam PSF
            #if self.params['simSignals']['PSFConvolveExtended']:
            #    extimage = s1.fftconvolve(extimage, self.centerpsf, mode='same')

            # add the extended image to the synthetic signal rate image
            signalimage = signalimage + extimage

        # ZODIACAL LIGHT
        if self.runStep['zodiacal'] == True:
            #zodiangle = self.eclipticangle() - self.params['Telescope']['rotation']
            zodiangle = self.params['Telescope']['rotation']
            zodiacalimage, zodiacalheader = self.getImage(self.params['simSignals']['zodiacal'], arrayshape, True, zodiangle, arrayshape/2)
            signalimage = signalimage + zodiacalimage*self.params['simSignals']['zodiscale']

        # SCATTERED LIGHT - no rotation here.
        if self.runStep['scattered']:
            scatteredimage, scatteredheader = self.getImage(self.params['simSignals']['scattered'], arrayshape, False, 0.0, arrayshape/2)
            signalimage = signalimage + scatteredimage*self.params['simSignals']['scatteredscale']

        # CONSTANT BACKGROUND
        signalimage = signalimage + self.params['simSignals']['bkgdrate']


        # Save the image containing all of the added sources from the 'sky'
        # if self.params['Output']['save_intermediates'] == True:
        #    sourcesImageName = self.params['Output']['file'][0:-5] + '_AddedSourcesRateImage_adu_per_sec.fits'
        #    self.saveSingleFits(signalimage, sourcesImageName)
        #    print("Image of added sources from the 'sky' saved as {}".format(sourcesImageName))


        # Save the final rate image of added signals
        if self.params['Output']['save_intermediates'] == True:
            # rateImageName = self.params['Output']['file'][0:-5] + '_AddedSourcesPlusDetectorEffectsRateImage_adu_per_sec.fits'
            rateImageName = self.basename + '_AddedSources_adu_per_sec.fits'
            self.saveSingleFits(signalimage, rateImageName)
            print("Signal rate image of all added sources saved as {}".format(rateImageName))

        return signalimage, segmentation_map

    def getDistortionCoefficients(self, table, from_sys, to_sys, aperture):
        '''from the table of distortion coefficients, get the coeffs that correspond
        to the requested transformation and return as a list for x and another for y
        '''
        match = table['AperName'] == aperture
        if np.any(match) == False:
            raise ValueError("Aperture name {} not found in input CSV file.".format(aperture))

        row = table[match]

        if ((from_sys == 'science') & (to_sys == 'ideal')):
            label = 'Sci2Idl'
        elif ((from_sys == 'ideal') & (to_sys == 'science')):
            label = 'Idl2Sci'
        else:
            raise ValueError(("WARNING: from_sys of {} and to_sys of {} not "
                              "a valid transformation.".format(from_sys, to_sys)))
            
        # get the coefficients, return as list
        X_cols = [c for c in row.colnames if label + 'X' in c]
        Y_cols = [c for c in row.colnames if label + 'Y' in c]
        x_coeffs = [row[c].data[0] for c in X_cols]
        y_coeffs = [row[c].data[0] for c in Y_cols]

        # Strip off masked coefficients, where the column exists but there
        # is no corresponding coefficient in the SIAF
        x_coeffs = [c for c in x_coeffs if np.isfinite(c)]
        y_coeffs = [c for c in y_coeffs if np.isfinite(c)]
        #x_coeffs = [c if np.isfinite(c) else 0. for c in x_coeffs]
        #y_coeffs = [c if np.isfinite(c) else 0. for c in y_coeffs]

        # Also get the V2, V3 values of the reference pixel
        v2ref = row['V2Ref'].data[0]
        v3ref = row['V3Ref'].data[0]

        # Get parity and V3 Y angle info
        parity = row['VIdlParity'].data[0]
        yang = row['V3IdlYAngle'].data[0]
        v3scixang = row['V3SciXAngle'].data[0]

        # Get pixel scale info - not used but needs to be in output
        xsciscale = row['XSciScale'].data[0]
        ysciscale = row['YSciScale'].data[0]

        return x_coeffs, y_coeffs, v2ref, v3ref, parity, yang, xsciscale, ysciscale, v3scixang

    def getPointSourceList(self, filename):
        # read in the list of point sources to add, and adjust the
        # provided positions for astrometric distortion

        # find the array sizes of the PSF files in the library. Assume they are all the same.
        # We want the distance from the PSF peak to the edge, assuming the peak is centered
        if self.params['simSignals']['psfwfe'] != 0:
            numstr = str(self.params['simSignals']['psfwfe'])
        else:
            numstr = 'zero'
        #psflibfiles = glob.glob(self.params['simSignals']['psfpath'] + '*')
        psflibfiles = glob.glob(os.path.join(self.params['simSignals']['psfpath'], '*.fits'))

        # If a PSF library is specified, then just get the dimensions from one of the files
        if self.params['simSignals']['psfpath'] != None:
            h = fits.open(psflibfiles[0])
            edgex = h[0].header['NAXIS1'] / 2 - 1
            edgey = h[0].header['NAXIS2'] / 2 - 1
            self.psfhalfwidth = np.array([edgex, edgey])
            h.close()
        else:
            # if no PSF library is specified, then webbpsf will be creating the PSF on the
            # fly. In this case, we assume webbpsf's default output size of 301x301 pixels?
            edgex = int(301 / 2)
            edgey = int(301 / 2)
            print("INFO: no PSF library specified, but point sources are to be added to")
            print("the output. PSFs will be generated by WebbPSF on the fly")
            raise NotImplementedError("Not yet implemented.")

        pointSourceList = Table(names=('index', 'pixelx', 'pixely', 'RA', 'Dec', 'RA_degrees', 'Dec_degrees', 'magnitude', 'countrate_e/s', 'counts_per_frame_e'), dtype=('i', 'f', 'f', 'S14', 'S14', 'f', 'f', 'f', 'f', 'f'))

        try:
            lines, pixelflag, magsys = self.readPointSourceFile(filename)
            if pixelflag:
                print("Point source list input positions assumed to be in units of pixels.")
            else:
                print("Point list input positions assumed to be in units of RA and Dec.")
        except:
            raise NameError("WARNING: Unable to open the point source list file {}".format(filename))

        # File to save adjusted point source locations
        psfile = self.params['Output']['file'][0:-5] + '_pointsources.list'
        pslist = open(psfile, 'w')

        # If the input catalog has an index column
        # use that, otherwise add one
        if 'index' in lines.colnames:
            print('Using point source catalog index numbers')
            indexes = lines['index']
        else:
            print('No point source catalog index numbers. Adding to output: {}.'.format(psfile))
            indexes = np.arange(1, len(lines['x_or_RA']) + 1)
        # Make sure there is no 0th object
        if np.min(indexes) == 0:
            indexes += 1
        # Make sure the index numbers don't overlap with any
        # sources already present. Increment the maxindex
        # value.
        if np.min(indexes) <= self.maxindex:
            indexes += self.maxindex
        self.maxindex = np.max(indexes)
        print("After point sources, max index is {}".format(self.maxindex))

        dtor = math.radians(1.)
        nx = (self.subarray_bounds[2] - self.subarray_bounds[0]) + 1
        ny = (self.subarray_bounds[3] - self.subarray_bounds[1]) + 1
        xc = (self.subarray_bounds[2] + self.subarray_bounds[0]) / 2.
        yc = (self.subarray_bounds[3] + self.subarray_bounds[1]) / 2.

        # Location of the subarray's reference pixel.
        xrefpix = self.refpix_pos['x']
        yrefpix = self.refpix_pos['y']

        # center positions, sub-array sizes in pixels
        # now offset the field center to array center for astrometric distortion corrections
        coord_transform = None
        if self.runStep['astrometric']:

            # Read in the CRDS-format distortion reference file
            with AsdfFile.open(self.params['Reffiles']['astrometric']) as dist_file:
                coord_transform = dist_file.tree['model']

        # Using the requested RA, Dec of the reference pixel, along with the
        # V2, V3 of the reference pixel, and the requested roll angle of the telescope
        # create a matrix that can be used to translate between V2, V3 and RA, Dec
        # for any pixel.
        # v2, v3 need to be in arcsec, and RA, Dec, and roll all need to be in degrees
        attitude_matrix = self.getAttitudeMatrix()

        #Define the min and max source locations (in pixels) that fall onto the subarray
        #Include the effects of a requested grism_direct image, and also keep sources that
        #will only partially fall on the subarray
        #pixel coords here can still be negative and kept if the grism image is being made
        
        # First, coord limits for just the subarray
        miny = 0
        maxy = self.subarray_bounds[3] - self.subarray_bounds[1]
        minx = 0
        maxx = self.subarray_bounds[2] - self.subarray_bounds[0]

        # Expand the limits if a grism direct image is being made
        if self.params['Output']['grism_source_image'] == True:
            extrapixy = np.int((maxy + 1)/2 * (self.coord_adjust['y'] - 1.))
            miny -= extrapixy
            maxy += extrapixy
            extrapixx = np.int((maxx + 1)/2 * (self.coord_adjust['x'] - 1.))
            minx -= extrapixx
            maxx += extrapixx

        # Now, expand the dimensions again to include point
        # sources that fall only partially on the subarray
        miny -= edgey
        maxy += edgey
        minx -= edgex
        maxx += edgex

        # Write out the RA and Dec of the field center to the output file
        # Also write out column headers to prepare for source list
        pslist.write("# Field center (degrees): %13.8f %14.8f y axis rotation angle (degrees): %f  image size: %4.4d %4.4d\n" % (self.ra, self.dec, self.params['Telescope']['rotation'], nx, ny))
        pslist.write('#\n')
        pslist.write("#    Index   RA_(hh:mm:ss)   DEC_(dd:mm:ss)   RA_degrees      DEC_degrees     pixel_x   pixel_y    magnitude   counts/sec    counts/frame\n")

        start_time = time.time()
        times = []
        # Loop over input lines in the source list
        for index, values in zip(indexes, lines):
            try:
            #line below (if 1>0) used to keep the block
            # of code below at correct indent for the try: above
            # the try: is commented out for code testing.
            #if 1 > 0:
                # Warn user of how long this calcuation might take...
                if index < 100:
                    elapsed_time = time.time() - start_time
                    times.append(elapsed_time)
                    start_time = time.time()
                elif index == 100:
                    avg_time = np.mean(times)
                    total_time = len(indexes) * avg_time
                    print(("Expected time to process {} sources: {:.2f} seconds "
                           "({:.2f} minutes)".format(len(indexes), total_time, total_time/60)))

                try:
                    entry0 = float(values['x_or_RA'])
                    entry1 = float(values['y_or_Dec'])
                    if not pixelflag:
                        ra_str, dec_str = self.makePos(entry0, entry1)
                        ra = entry0
                        dec = entry1
                except:
                    # if inputs can't be converted to floats, then
                    # assume we have RA/Dec strings. Convert to floats.
                    ra_str = values['x_or_RA']
                    dec_str = values['y_or_Dec']
                    ra, dec = self.parseRADec(ra_str, dec_str)

                # Case where point source list entries are given with RA and Dec
                if not pixelflag:
                    
                    # If distortion is to be included - either with or without the full set of coordinate
                    # translation coefficients
                    if self.runStep['astrometric']:
                        pixelx, pixely = self.RADecToXY_astrometric(ra, dec, attitude_matrix, coord_transform)
                    else:
                        # No distortion at all - "manual mode"
                        pixelx, pixely = self.RADecToXY_manual(ra, dec)

                else:
                    # Case where the point source list entry locations are given in units of pixels
                    # In this case we have the source position, and RA/Dec are calculated only so
                    # they can be written out into the output source list file.

                    # Assume that the input x and y values are coordinate values
                    # WITHIN THE SPECIFIED SUBARRAY. So for example, a source in the file
                    # at 0, 0 when you are making a SUB160 ramp will fall on the lower left
                    # corner of the SUB160 subarray, NOT the lower left corner of the full
                    # frame.

                    pixelx = entry0
                    pixely = entry1

                    ra, dec, ra_str, dec_str = self.XYToRADec(pixelx, pixely, attitude_matrix, coord_transform)


                # Get the input magnitude of the point source
                mag = float(values['magnitude'])

                if pixely > miny and pixely < maxy and pixelx > minx and pixelx < maxx:
                    # set up an entry for the output table
                    entry = [index, pixelx, pixely, ra_str, dec_str, ra, dec, mag]

                    # translate magnitudes to countrate
                    # scale = 10.**(0.4*(15.0-mag))

                    # get the countrate that corresponds to a 15th magnitude star for this filter
                    # if self.params['Readout']['pupil'][0].upper() == 'F':
                    #    usefilt = 'pupil'
                    # else:
                    #    usefilt = 'filter'
                    # cval = self.countvalues[self.params['Readout'][usefilt]]
                    #
                    # DEAL WITH THIS LATER, ONCE PYSYNPHOT IS INCLUDED WITH PIPELINE DIST?
                    # if cval == 0:
                    #    print("Countrate value for {} is zero in {}.".format(self.params['Readout'][usefilt], self.parameters['phot_file']))
                    #    print("Eventually attempting to calculate value using pysynphot.")
                    #    print("but pysynphot is not present in jwst build 6, so pushing off to later...")
                    #    sys.exit()
                    #    cval = self.findCountrate(self.params['Readout'][usefilt])
                    #
                    # translate to counts in single frame at requested array size
                    # framecounts = scale*cval*self.frametime
                    # countrate = scale*cval

                    # Calculate the countrate for the source
                    countrate = self.mag_to_countrate(magsys, mag, photfnu=self.photfnu, photflam=self.photflam)
                    framecounts = countrate * self.frametime

                    # add the countrate and the counts per frame to pointSourceList
                    # since they will be used in future calculations
                    entry.append(countrate)
                    entry.append(framecounts)

                    # add the good point source, including location and counts, to the pointSourceList
                    pointSourceList.add_row(entry)

                    # write out positions, distances, and counts to the output file
                    pslist.write("%i %s %s %14.8f %14.8f %9.3f %9.3f  %9.3f  %13.6e   %13.6e\n" % (index, ra_str, dec_str, ra, dec, pixelx, pixely, mag, countrate, framecounts))
            except:
                pass
        self.n_pointsources = len(pointSourceList)
        print("Number of point sources found within the requested aperture: {}".format(self.n_pointsources))
        # close the output file
        pslist.close()

        # If no good point sources were found in the requested array, alert the user
        if len(pointSourceList) < 1:
            print("INFO: no point sources within the requested array.")
            # print("The point source image option is being turned off")
            # self.runStep['pointsource']=False
            # if self.runStep['extendedsource'] == False and self.runStep['cosmicray'] == False:
            #    print("Error: no input point sources, extended image, nor cosmic rays specified")
            #    print("Exiting...")
            #    sys.exit()

        return pointSourceList

    def makePointSourceImage(self, pointSources):
        dims = np.array(self.nominal_dims)

        # offset that needs to be applied to the x, y positions of the
        # source list to account for case where we make a point
        # source image that is extra-large, to be used as a grism
        # direct image
        deltax = 0
        deltay = 0

        newdimsx = np.int(dims[1] * self.coord_adjust['x'])
        newdimsy = np.int(dims[0] * self.coord_adjust['y'])
        deltax = self.coord_adjust['xoffset']
        deltay = self.coord_adjust['yoffset']
        dims = np.array([newdimsy, newdimsx])

        # create the empty image
        psfimage = np.zeros((dims[0], dims[1]))

        # create empty segmentation map
        seg = segmap.SegMap()
        seg.xdim = newdimsx
        seg.ydim = newdimsy
        seg.initialize_map()

        #Loop over the entries in the point source list
        interval = self.params['simSignals']['psfpixfrac']
        numperpix = int(1./interval)
        for entry in pointSources:
            # adjust x, y position if the grism output image is requested
            xpos = entry['pixelx'] + deltax
            ypos = entry['pixely'] + deltay

            # desired counts per second in the point source
            counts = entry['countrate_e/s'] # / self.frametime

            # find sub-pixel offsets in position from the center of the pixel
            xoff = math.floor(xpos)
            yoff = math.floor(ypos)
            xfract = abs(xpos-xoff)
            yfract = abs(ypos-yoff)

            # Now we need to determine the proper PSF
            # file to read in from the library
            # This depends on the sub-pixel offsets above
            #a = round(interval * int(numperpix*xfract + 0.5) - 0.5, 1)
            #b = round(interval * int(numperpix*yfract + 0.5) - 0.5, 1)
            a = round(interval * int(numperpix*xfract + 0.5) - 0.5, 2)
            b = round(interval * int(numperpix*yfract + 0.5) - 0.5, 2)

            if a < 0:
                astr = str(a)[0:5]
            else:
                astr = str(a)[0:4]
            if b < 0:
                bstr = str(b)[0:5]
            else:
                bstr = str(b)[0:4]

            if astr == "0.0":
                astr = "0.00"
            if bstr == "0.0":
                bstr = "0.00"
<<<<<<< HEAD
                
=======

>>>>>>> 03f8ba2f
            #generate the psf file name based on the center of the point source
            #in units of fraction of a pixel
            frag = astr + '_' + bstr
            frag = frag.replace('-', 'm')
            frag = frag.replace('.', 'p')

            # now create the PSF image. If no PSF library is supplied
            # then webbpsf will be called to create a PSF. In that case, return
            # zeros right now for the PSF
            if self.params['simSignals']['psfpath'] is None:
                webbpsfimage = self.psfimage
            else:
                # case where PSF library location is specified.
                # Read in the appropriate PSF file
                try:
                    psffn = self.psfname + '_' + frag + '.fits'
                    local = os.path.isfile(psffn)
                    if local:
                        webbpsfimage = fits.getdata(psffn)
                    else:
                        raise FileNotFoundError("PSF file {} not found.".format(psffn))
                except:
                    print("ERROR: Could not load PSF file {} from library".format(psffn))
                    sys.exit()

            # Normalize the total signal in the PSF as read in
            totalsignal = np.sum(webbpsfimage)
            webbpsfimage /= totalsignal
                    
            # Extract the appropriate subarray from the PSF image if necessary
            # Assume that the brightest pixel corresponds to the peak of the psf
            nyshift, nxshift = np.where(webbpsfimage == np.max(webbpsfimage))
            nyshift = nyshift[0]
            nxshift = nxshift[0]

            psfdims = webbpsfimage.shape
            nx = int(xoff)
            ny = int(yoff)
            i1 = max(nx - nxshift, 0)
            i2 = min(nx + 1 + nxshift, dims[1])
            j1 = max(ny - nyshift, 0)
            j2 = min(ny + 1 + nyshift, dims[0])
            k1 = nxshift - (nx - i1)
            k2 = nxshift + (i2 - nx)
            l1 = nyshift - (ny - j1)
            l2 = nyshift + (j2 - ny)

            # if the cutout for the psf is larger than
            # the psf array, truncate it, along with the array
            # in the source image where it will be placed
            if l2 > psfdims[0]:
                l2 = psfdims[0]
                j2 = j1 + (l2 - l1)

            if k2 > psfdims[1]:
                k2 = psfdims[1]
                i2 = i1 + (k2 - k1)

            # At this point coordinates are in the final output array coordinate system, so there
            # should be no negative values, nor values larger than the output array size
            if j1 < 0 or i1 < 0 or l1 < 0 or k1 < 0:
                print(j1, i1, l1, k1)
                print('bad low')
            if j2 > (dims[0] + 1) or i2 > (dims[1] + 1) or l2 > (psfdims[1] + 1) or k2 > (psfdims[1] + 1):
                print(j2, i2, l2, k2)
                print('bad high')

            try:
                psfimage[j1:j2, i1:i2] = psfimage[j1:j2, i1:i2] + webbpsfimage[l1:l2, k1:k2] * counts
                # Divide readnoise by 100 sec, which is a 10 group RAPID ramp?
                noiseval = self.single_ron / 100. + self.params['simSignals']['bkgdrate']
                if self.params['Inst']['mode'].lower() in ['wfss','ts_wfss']:
                    noiseval += self.grism_background
                seg.add_object_noise(webbpsfimage[l1:l2, k1:k2] * counts, j1, i1, entry['index'], noiseval)
            except:
                # In here we catch sources that are off the edge
                # of the detector. These may not necessarily be caught in
                # getpointsourcelist because if the PSF is not centered
                # in the webbpsf stamp, then the area to be pulled from
                # the stamp may shift off of the detector.
                pass

        return psfimage, seg.segmap

    def cropPSF(self, psf):
        '''take an array containing a psf and crop it such that the brightest
        pixel is in the center of the array'''
        nyshift, nxshift = np.where(psf == np.max(psf))
        nyshift = nyshift[0]
        nxshift = nxshift[0]
        py, px = psf.shape

        xl = nxshift - 0
        xr = px - nxshift - 1
        if xl <= xr:
            xdist = xl
        if xr < xl:
            xdist = xr

        yl = nyshift - 0
        yr = py - nyshift - 1
        if yl <= yr:
            ydist = yl
        if yr < yl:
            ydist = yr

        return psf[nyshift - ydist:nyshift + ydist + 1, nxshift - xdist:nxshift + xdist + 1]

    def readPointSourceFile(self, filename):
        # Read in the point source list
        try:
            gtab = ascii.read(filename)
            # Look at the header lines to see if inputs
            # are in units of pixels or RA, Dec
            pflag = False
            try:
                if 'position_pixels' in gtab.meta['comments'][0:4]:
                    pflag = True
            except:
                pass
            # Check to see if magnitude system is specified
            # in the comments. If not default to AB mag
            msys = 'abmag'
            if 'mag' in gtab.meta['comments'][0:4]:
                msys = [l for l in gtab.meta['comments'][0:4] if 'mag' in l][0]
                msys = msys.lower()

        except:
            print("WARNING: Unable to open the source list file {}".format(filename))
            sys.exit()

        return gtab, pflag, msys

    def getAttitudeMatrix(self):
        # create an attitude_matrix from the distortion reference file model and other info
        # calculate a local roll angle for the aperture
        self.local_roll = set_telescope_pointing.compute_local_roll(self.params['Telescope']['rotation'], self.ra, self.dec, self.v2_ref, self.v3_ref)
        # create attitude_matrix
        attitude_matrix = rotations.attitude(self.refpix_pos['v2'], self.refpix_pos['v3'], self.ra, self.dec, self.local_roll)
        return attitude_matrix

    def makePos(self, alpha1, delta1):
        # given a numerical RA/Dec pair, convert to string
        # values hh:mm:ss
        if alpha1 < 0.:
            alpha1 = alpha1 + 360.
        if delta1 < 0.:
            sign = "-"
            d1 = abs(delta1)
        else:
            sign = " + "
            d1 = delta1
        decd = int(d1)
        value = 60. * (d1 - float(decd))
        decm = int(value)
        decs = 60. * (value - decm)
        a1 = alpha1/15.0
        radeg = int(a1)
        value = 60. * (a1 - radeg)
        ramin = int(value)
        rasec = 60. * (value - ramin)
        alpha2 = "%2.2d:%2.2d:%7.4f" % (radeg, ramin, rasec)
        delta2 = "%1s%2.2d:%2.2d:%7.4f" % (sign, decd, decm, decs)
        alpha2 = alpha2.replace(" ", "0")
        delta2 = delta2.replace(" ", "0")
        return alpha2, delta2

    def parseRADec(self, rastr, decstr):
        # convert the input RA and Dec strings to floats
        try:
            rastr = rastr.lower()
            rastr = rastr.replace("h", ":")
            rastr = rastr.replace("m", ":")
            rastr = rastr.replace("s", "")
            decstr = decstr.lower()
            decstr = decstr.replace("d", ":")
            decstr = decstr.replace("m", ":")
            decstr = decstr.replace("s", "")

            values = rastr.split(":")
            ra0 = 15.*(int(values[0]) + int(values[1])/60. + float(values[2])/3600.)

            values = decstr.split(":")
            if "-" in values[0]:
                sign = -1
                values[0] = values[0].replace("-", " ")
            else:
                sign =  +1
            dec0 = sign*(int(values[0]) + int(values[1])/60. + float(values[2])/3600.)
            return ra0, dec0
        except:
            raise ValueError("Error parsing RA, Dec strings: {} {}".format(rastr, decstr))

    def RADecToXY_astrometric(self, ra, dec, attitude_matrix, coord_transform):
        # Translate backwards, RA, Dec to V2, V3
        pixelv2, pixelv3 = rotations.getv2v3(attitude_matrix, ra, dec)

        if self.runStep['distortion_coeffs']:
            # If the full set of distortion coefficients are provided, then
            # use those to make the exact transformation from the 'ideal'
            # to 'science' coordinate systems

            # Now V2, V3 to undistorted angular distance from the reference pixel
            xidl = self.v2v32idlx(pixelv2 - self.v2_ref, pixelv3 - self.v3_ref)
            yidl = self.v2v32idly(pixelv2 - self.v2_ref, pixelv3 - self.v3_ref)

            # Finally, undistorted distances to distorted pixel values
            ncoeff = len(self.x_sci2idl)
            if ncoeff == 21:
                polynomial_order = 5
            elif ncoeff == 15:
                polynomial_order = 4
            elif ncoeff == 10:
                polynomial_order = 3
            else:
                raise ValueError(("WARNING: {} science to ideal coefficients read in from "
                                  "SIAF. Not sure what polynomial order this corresponds to."
                                  .format(ncoeff)))

            deltapixelx, deltapixely, err, iter = polynomial.invert(self.x_sci2idl, self.y_sci2idl,
                                                                    xidl, yidl, polynomial_order)
            pixelx = deltapixelx + self.refpix_pos['x']
            pixely = deltapixely + self.refpix_pos['y']

        else:
            # If the full set of distortion coefficients are not provided,
            # then we fall back to the coordinate transform provided by the
            # distortion reference file. These results are not exact, and
            # become less accurate the farther the source is from the center
            # of the detector. Results can be incorrect by ~20 pixels in the
            # corners of the detector.

            # Now go backwards from V2, V3 to distorted pixels
            # deltapixelx, deltapixely = coord_transform.inverse(pixelv2-self.refpix_pos['v2'], pixelv3-self.refpix_pos['v3'])
            pixelx, pixely = coord_transform.inverse(pixelv2, pixelv3)

        return pixelx, pixely

    def RADecToXY_manual(self, ra, dec):
        # In this case, the sources are provided as an RA, Dec list,
        # but no astrometry information is provided. So assume an average
        # pixel scale and calculate the pixel position of the source from that.
        # This obviously does not include distortion, and is kind of a last
        # resort.
        ra_source = ra * 3600.
        dec_source = dec * 3600.

        dist_between, deltaang = self.dist([self.ra, self.dec], [ra_source, dec_source])

        # Now translate to deltax and deltay if the
        # position angle is non-zero
        tot_ang = deltaang + (0. - self.params['Telescope']['rotation'] * np.pi / 180.)

        deltax = dist_between * np.sin(tot_ang) / self.pixscale[0]
        deltay = dist_between * np.cos(tot_ang) / self.pixscale[0]

        pixelx = self.refpix_pos['x'] + deltax
        pixely = self.refpix_pos['y'] + deltay

        return pixelx, pixely

    def XYToRADec(self, pixelx, pixely, attitude_matrix, coord_transform):
        # Translate a given x, y location on the detector
        # to RA, Dec

        # If distortion is to be included
        # if self.runStep['astrometric']:
        if coord_transform is not None:
            # Transform distorted pixels to V2, V3
            # deltav2, deltav3 = coord_transform(pixelx-self.refpix_pos['x'], pixely-self.refpix_pos['y'])
            # pixelv2 = deltav2 + self.refpix_pos['v2']
            # pixelv3 = deltav3 + self.refpix_pos['v3']
            pixelv2, pixelv3 = coord_transform(pixelx, pixely)

            # Now translate V2, V3 to RA, Dec
            ra, dec = rotations.pointing(attitude_matrix, pixelv2, pixelv3)

        else:
            # Without including distortion.
            # Fall back to "manual" calculations
            dist_between = np.sqrt((pixelx - self.refpix_pos['x'])**2 + (pixely - self.refpix_pos['y'])**2)
            deltaang = np.arctan2(pixely, pixelx)

            tot_ang = deltaang + (self.parms['Telescope']['rotation'] * np.pi / 180.)

            deltara = dist_between * np.sin(tot_ang) / self.pixoscale[0]
            deltadec = dist_between * np.cos(tot_ang) / self.pixscale[0]

            ra = self.ra + deltara
            dec = self.dec + deltadec

        # Translate the RA/Dec floats to strings
        ra_str, dec_str = self.makePos(ra, dec)

        return ra, dec, ra_str, dec_str

    def readGalaxyFile(self, filename):
        # Read in the galaxy source list
        try:
            # read table
            gtab = ascii.read(filename)

            # Look at the header lines to see if inputs
            # are in units of pixels or RA, Dec
            pflag = False
            rpflag = False
            try:
                if 'position_pixel' in gtab.meta['comments'][0:4]:
                    pflag = True
            except:
                pass
            try:
                if 'radius_pixel' in gtab.meta['comments'][0:4]:
                    rpflag = True
            except:
                pass
            # Check to see if magnitude system is specified in the comments
            # If not assume AB mags
            msys = 'abmag'
            if 'mag' in gtab.meta['comments'][0:4]:
                msys = [l for l in gtab.meta['comments'][0:4] if 'mag' in l][0]

        except:
            print("WARNING: Unable to open the galaxy source list file {}".format(filename))
            sys.exit()

        return gtab, pflag, rpflag, msys


    def filterGalaxyList(self, galaxylist, pixelflag, radiusflag, magsystem):
        # given a list of galaxies (location, size, orientation, magnitude)
        # keep only those which will fall fully or partially on the output array

        filteredList = Table(names=('index', 'pixelx', 'pixely', 'RA', 'Dec',
                                    'RA_degrees', 'Dec_degrees', 'V2', 'V3',
                                    'radius', 'ellipticity', 'pos_angle',
                                    'sersic_index', 'magnitude', 'countrate_e/s',
                                    'counts_per_frame_e'),
                             dtype=('i', 'f', 'f', 'S14', 'S14', 'f', 'f', 'f',
                                    'f', 'f', 'f', 'f', 'f', 'f', 'f', 'f'))

        #each entry in galaxylist is:
        #index x_or_RA  y_or_Dec  radius  ellipticity  pos_angle  sersic_index  magnitude
        #remember that x/y are interpreted as coordinates in the output subarray
        #NOT full frame coordinates. This is the same as the point source list coords

        # each entry in galaxylist is:
        # x_or_RA  y_or_Dec  radius  ellipticity  pos_angle  sersic_index  magnitude
        # remember that x/y are interpreted as coordinates in the output subarray
        # NOT full frame coordinates. This is the same as the point source list coords

        # First, begin to define the pixel limits beyond which a galaxy will be completely
        # outside of the field of view
        # First, coord limits for just the subarray
        miny = 0
        maxy = self.subarray_bounds[3] - self.subarray_bounds[1]
        minx = 0
        maxx = self.subarray_bounds[2] - self.subarray_bounds[0]
        ny = self.subarray_bounds[3] - self.subarray_bounds[1]
        nx = self.subarray_bounds[2] - self.subarray_bounds[0]

        #Expand the limits if a grism direct image is being made
        if self.params['Output']['grism_source_image'] == True:
            extrapixy = np.int((maxy + 1)/2 * (self.grism_direct_factor - 1.))
            miny -= extrapixy
            maxy += extrapixy
            extrapixx = np.int((maxx + 1)/2 * (self.grism_direct_factor - 1.))
            minx -= extrapixx
            maxx += extrapixx

            nx = np.int(nx * self.grism_direct_factor)
            ny = np.int(ny * self.grism_direct_factor)

        # Create transform matrix for galaxy sources
        # Read in the CRDS-format distortion reference file
        coord_transform = None
        if self.runStep['astrometric']:
            with AsdfFile.open(self.params['Reffiles']['astrometric']) as dist_file:
                coord_transform = dist_file.tree['model']

        # Using the requested RA, Dec of the reference pixel, along with the
        # V2, V3 of the reference pixel, and the requested roll angle of the telescope
        # create a matrix that can be used to translate between V2, V3 and RA, Dec
        # for any pixel
        # v2, v3 need to be in arcsec, and RA, Dec, and roll all need to be in degrees
        # attitude_matrix = rotations.attitude(self.refpix_pos['v2'], self.refpix_pos['v3'], self.ra, self.dec, self.params['Telescope']["rotation"])
        attitude_matrix = self.getAttitudeMatrix()

        # If an index column is present use that, otherwise
        # create one
        if 'index' in galaxylist.colnames:
            indexes = galaxylist['indexes']
        else:
            indexes = np.arange(1, len(galaxylist['radius']) + 1)
        # Make sure there is no 0th object
        if np.min(indexes) == 0:
            indexes += 1
        # Increment the index numbers so that these
        # sources don't overlap with any others already
        # in place
        if np.min(indexes) <= self.maxindex:
            indexes += self.maxindex
        self.maxindex = np.max(indexes)
        print("after galaxies, max index is {}".format(self.maxindex))

        # Loop over galaxy sources
        for index, source in zip(indexes, galaxylist):

            # If galaxy radii are given in units of arcseconds, translate to pixels
            if radiusflag == False:
                source['radius'] /= self.pixscale[0]

            # how many pixels beyond the nominal subarray edges can a source be located and
            # still have it fall partially on the subarray? Galaxy stamps are nominally set to
            # have a length and width equal to 100 times the requested radius.
            edgex = source['radius'] * 100 / 2 - 1
            edgey = source['radius'] * 100 / 2 - 1

            # reset the field of view limits for the size of the current stamp image
            outminy = miny - edgey
            outmaxy = maxy + edgey
            outminx = minx - edgex
            outmaxx = maxx + edgex

            try:
                entry0 = float(source['x_or_RA'])
                entry1 = float(source['y_or_Dec'])
                if not pixelflag:
                    ra_str, dec_str = self.makePos(entry0, entry1)
                    ra = entry0
                    dec = entry1
            except:
                # if inputs can't be converted to floats, then
                # assume we have RA/Dec strings. Convert to floats.
                ra_str = source['x_or_RA']
                dec_str = source['y_or_Dec']
                ra, dec = self.parseRADec(ra_str, dec_str)

            # case where point source list entries are given with RA and Dec
            if not pixelflag:

                # if distortion is to be included
                if self.runStep['astrometric']:
                    pixelx, pixely = self.RADecToXY_astrometric(ra, dec, attitude_matrix, coord_transform)

                else:
                    # No distortion. Fall back to "manual" calculations
                    pixelx, pixely = self.RADecToXY_manual(ra, dec)

            else:
                # case where the point source list entry locations are given in units of pixels
                # In this case we have the source position, and RA/Dec are calculated only so
                # they can be written out into the output source list file.

                # Assume that the input x and y values are coordinate values
                # WITHIN THE SPECIFIED SUBARRAY. So for example, a source in the file
                # at 0, 0 when you are making a SUB160 ramp will fall on the lower left
                # corner of the SUB160 subarray, NOT the lower left corner of the full
                # frame.

                pixelx = entry0
                pixely = entry1

                ra, dec, ra_str, dec_str = self.XYToRADec(pixelx, pixely, attitude_matrix, coord_transform)

            # only keep the source if the peak will fall within the subarray
            if pixely > outminy and pixely < outmaxy and pixelx > outminx and pixelx < outmaxx:

                pixelv2, pixelv3 = rotations.getv2v3(attitude_matrix, ra, dec)
                entry = [index, pixelx, pixely, ra_str, dec_str, ra, dec, pixelv2, pixelv3, source['radius'], source['ellipticity'], source['pos_angle'], source['sersic_index']]

                # Now look at the input magnitude of the point source
                # append the mag and pixel position to the list of ra, dec
                mag = float(source['magnitude'])
                entry.append(mag)

                # translate magnitudes to countrate
                # scale = 10.**(0.4*(15.0-mag))

                # get the countrate that corresponds to a 15th magnitude star for this filter
                # if self.params['Readout']['pupil'][0].upper() == 'F':
                #    usefilt = 'pupil'
                # else:
                #    usefilt = 'filter'
                # cval = self.countvalues[self.params['Readout'][usefilt]]

                # DEAL WITH THIS LATER, ONCE PYSYNPHOT IS INCLUDED WITH PIPELINE DIST?
                # if cval == 0:
                #    print("Countrate value for {} is zero in {}.".format(self.params['Readout'][usefilt], self.parameters['phot_file']))
                #    print("Eventually attempting to calculate value using pysynphot.")
                #    print("but pysynphot is not present in jwst build 6, so pushing off to later...")
                #    sys.exit()
                #    cval = self.findCountrate(self.params['Readout'][usefilt])

                # translate to counts in single frame at requested array size
                # framecounts = scale*cval*self.frametime
                # rate = scale*cval

                # Convert magnitudes to countrate (ADU/sec) and counts per frame
                rate = self.mag_to_countrate(magsystem, mag, photfnu=self.photfnu, photflam=self.photflam)
                framecounts = rate * self.frametime

                # add the countrate and the counts per frame to pointSourceList
                # since they will be used in future calculations
                entry.append(rate)
                entry.append(framecounts)

                # add the good point source, including location and counts, to the pointSourceList
                filteredList.add_row(entry)

        # Write the results to a file
        self.n_galaxies = len(filteredList)
        print(("Number of galaxies found within the requested aperture: {}"
               .format(self.n_galaxies)))

        if self.n_galaxies == 0:
            if self.n_pointsources == 0:
                raise ValueError('No point sources or galaxies found in input catalog; empty seed image would be created.')

        filteredList.meta['comments'] = ["Field center (degrees): %13.8f %14.8f y axis rotation angle (degrees): %f  image size: %4.4d %4.4d\n" % (self.ra,self.dec,self.params['Telescope']['rotation'],nx,ny)]
        filteredOut = self.basename + '_galaxySources.list'
        filteredList.write(filteredOut, format='ascii', overwrite=True)
        return filteredList

    def create_galaxy(self, radius, ellipticity, sersic, posang, totalcounts):
        # given relevent parameters, create a model sersic image with a given radius, eccentricity,
        # position angle, and total counts.

        # create the grid of pixels
        meshmax = np.min([np.int(self.ffsize * self.coord_adjust['y']), radius * 100.])
        x, y = np.meshgrid(np.arange(meshmax), np.arange(meshmax))

        # Center the galaxy in the array
        xc = meshmax / 2
        yc = meshmax / 2

        # Create model
        mod = Sersic2D(amplitude=1, r_eff=radius, n=sersic, x_0=xc, y_0=yc,
                       ellip=ellipticity, theta=posang)

        # Create instance of model
        img = mod(x, y)

        # Check to see if you've cropped too small and there is still significant signal
        # at the edges
        mxedge = np.max(np.array([np.max(img[:,-1]),np.max(img[:,0]),np.max(img[0,:]),np.max(img[-1,:])]))
        if mxedge > 0.001:
            print('Too small!')

        # Scale such that the total number of counts in the galaxy matches the input
        summedcounts = np.sum(img)
        if summedcounts == 0:
            print('in create_galaxy: ', radius, ellipticity, sersic, posang, totalcounts)
        factor = totalcounts / summedcounts
        img = img * factor

        # Crop image down such that it contains 99.95% of the total signal
        img = self.crop_galaxy_stamp(img,0.9995)
        return img

    def crop_galaxy_stamp(self, stamp, threshold):
        """Crop an input stamp image containing a galaxy to a size that
        contains only threshold times the total signal. This is an
        attempt to speed up the simulator a bit, since the galaxy stamp
        images are often very large. Note that galaxy stamp images being
        fed into this function are currently always square.

        Arguments:
        ----------
        stamp -- 2D stamp image of galaxy
        threshold -- fraction of total flux to keep in the cropped image
                      (e.g. 0.999 = 99.9%)

        Returns:
        --------
        cropped image
        """
        totsignal = np.sum(stamp)
        yd, xd = stamp.shape
        mid = np.int(xd / 2)
        for rad in range(mid):
            signal = np.sum(stamp[mid - rad:mid + rad + 1, mid - rad:mid + rad + 1]) / totsignal
            if signal >= threshold:
                return stamp[mid - rad:mid + rad + 1, mid - rad:mid + rad + 1]
        # If we make it all the way through the stamp without
        # hitting the threshold, then return the full stamp image
        return stamp

    def makeGalaxyImage(self, file, psf):
        # Using the entries in the 'simSignals' 'galaxyList' file, create a countrate image
        # of model galaxies (sersic profile)

        # Read in the list of galaxies (positions and magnitides)
        glist, pixflag, radflag, magsys = self.readGalaxyFile(file)
        if pixflag:
            print("Galaxy list input positions assumed to be in units of pixels.")
        else:
            print("Galaxy list input positions assumed to be in units of RA and Dec.")

        if radflag:
            print("Galaxy list input radii assumed to be in units of pixels.")
        else:
            print("Galaxy list input radii assumed to be in units of arcsec.")

        # Extract and save only the entries which will land (fully or partially) on the
        # aperture of the output
        galaxylist = self.filterGalaxyList(glist, pixflag, radflag, magsys)

        # galaxylist is a table with columns:
        # 'pixelx', 'pixely', 'RA', 'Dec', 'RA_degrees', 'Dec_degrees', 'radius', 'ellipticity', 'pos_angle', 'sersic_index', 'magnitude', 'countrate_e/s', 'counts_per_frame_e'

        # final output image
        origyd, origxd = self.nominal_dims
        # origyd, origxd = self.dark.data[0, 0, :, :].shape
        yd = origyd
        xd = origxd

        # expand if a grism source image is being made
        xfact = 1
        yfact = 1
        if self.params['Output']['grism_source_image']:
            # xfact = self.grism_direct_factor
            # yfact = self.grism_direct_factor
            # elif
            yd = np.int(origyd * self.coord_adjust['y'])
            xd = np.int(origxd * self.coord_adjust['x'])

        # create the final galaxy countrate image
        galimage = np.zeros((yd, xd))
        dims = galimage.shape

        # Create corresponding segmentation map
        segmentation = segmap.SegMap()
        segmentation.xdim = xd
        segmentation.ydim = yd
        segmentation.initialize_map()

        # Adjust the coordinate system of the galaxy list if working with a grism direct image output
        deltax = 0
        deltay = 0
        if self.params['Output']['grism_source_image']:
            deltax = np.int((dims[1] - origxd) / 2)
            deltay = np.int((dims[0] - origyd) / 2)

        # create attitude matrix so we can calculate the North->V3 angle for
        # each galaxy
        attitude_matrix = self.getAttitudeMatrix()

        # For each entry, create an image, and place it onto the final output image
        for entry in galaxylist:

            # Get position angle in the correct units. Inputs for each
            # source are degrees east of north. So we need to find the
            # angle between north and V3, and then the angle between
            # V3 and the y-axis on the detector. The former can be found
            # using rotations.posang(attitude_matrix, v2, v3). The latter
            # is just V3SciYAngle in the SIAF (I think???)
            # v3SciYAng is measured in degrees, from V3 towards the Y axis,
            # measured from V3 towards V2.
            north_to_east_V3ang = rotations.posangle(attitude_matrix, entry['V2'], entry['V3'])
            # xposang = (0-self.v3scixang) - (north_to_east_V3ang - entry['pos_angle'])
            xposang = 0. - (self.v3scixang - north_to_east_V3ang + self.local_roll - entry['pos_angle'] + 90. + self.params['Telescope']['rotation'])

            # first create the galaxy image
            stamp = self.create_galaxy(entry['radius'], entry['ellipticity'], entry['sersic_index'], xposang*np.pi/180., entry['counts_per_frame_e'])

            # convolve the galaxy with the instrument PSF
            stamp = s1.fftconvolve(stamp, psf, mode='same')

            # Now add the stamp to the main image
            # Extract the appropriate subarray from the galaxy image if necessary
            galdims = stamp.shape

            # print('requested radius: {}  stamp size: {}'.format(entry['radius'], galdims))

            nyshift = int(galdims[0] / 2)
            nxshift = int(galdims[1] / 2)

            nx = int(entry['pixelx'] + deltax)
            ny = int(entry['pixely'] + deltay)
            i1 = max(nx - nxshift, 0)
            i2 = min(nx + 1 + nxshift, dims[1])
            j1 = max(ny - nyshift, 0)
            j2 = min(ny + 1 + nyshift, dims[0])
            k1 = nxshift - (nx - i1)
            k2 = nxshift + (i2 - nx)
            l1 = nyshift - (ny - j1)
            l2 = nyshift + (j2 - ny)

            # if the cutout for the psf is larger than
            # the psf array, truncate it, along with the array
            # in the source image where it will be placed
            if l2 > galdims[0]:
                l2 = galdims[0]
                j2 = j1 + (l2 - l1)

            if k2 > galdims[1]:
                k2 = galdims[1]
                i2 = i1 + (k2 - k1)

            # At this point coordinates are in the final output array coordinate system, so there
            # should be no negative values, nor values larger than the output array size
            if j1 < 0 or i1 < 0 or l1 < 0 or k1 < 0:
                print(j1, i1, l1, k1)
                print('bad low')
            if j2 > (dims[0] + 1) or i2 > (dims[1] + 1) or l2 > (galdims[1] + 1) or k2 > (galdims[1] + 1):
                print(j2, i2, l2, k2)
                print('bad high')

            if ((j2 > j1) and (i2 > i1) and (l2 > l1) and (k2 > k1) and (j1 < dims[0]) and (i1 < dims[0])):
                galimage[j1:j2, i1:i2] = galimage[j1:j2, i1:i2] + stamp[l1:l2, k1:k2]
                # Divide readnoise by 100 sec, which is a 10 group RAPID ramp?
                noiseval = self.single_ron / 100. + self.params['simSignals']['bkgdrate']
                if self.params['Inst']['mode'].lower() in ['wfss','ts_wfss']:
                    noiseval += self.grism_background
                segmentation.add_object_noise(stamp[l1:l2, k1:k2], j1, i1, entry['index'], noiseval)

            else:
                pass
                #print("Source located entirely outside the field of view. Skipping.")

        return galimage, segmentation.segmap

    def getExtendedSourceList(self, filename):
        # read in the list of point sources to add, and adjust the
        # provided positions for astrometric distortion

        extSourceList = Table(names=('index', 'pixelx', 'pixely', 'RA', 'Dec',
                                     'RA_degrees', 'Dec_degrees', 'magnitude',
                                     'countrate_e/s', 'counts_per_frame_e'),
                              dtype=('i', 'f', 'f', 'S14', 'S14', 'f', 'f', 'f', 'f', 'f'))

        try:
            lines, pixelflag, magsys = self.readPointSourceFile(filename)
            if pixelflag:
                print("Extended source list input positions assumed to be in units of pixels.")
            else:
                print("Extended list input positions assumed to be in units of RA and Dec.")
        except:
            print("WARNING: Unable to open the extended source list file {}".format(filename))
            sys.exit()

        # File to save adjusted point source locations
        eoutcat = self.params['Output']['file'][0:-5] + '_extendedsources.list'
        eslist = open(eoutcat, 'w')

        dtor = math.radians(1.)
        nx = (self.subarray_bounds[2] - self.subarray_bounds[0]) + 1
        ny = (self.subarray_bounds[3] - self.subarray_bounds[1]) + 1
        xc = (self.subarray_bounds[2] + self.subarray_bounds[0]) / 2.
        yc = (self.subarray_bounds[3] + self.subarray_bounds[1]) / 2.

        # Location of the subarray's reference pixel.
        xrefpix = self.refpix_pos['x']
        yrefpix = self.refpix_pos['y']

        # center positions, sub-array sizes in pixels
        # now offset the field center to array center for astrometric distortion corrections
        coord_transform = None
        if self.runStep['astrometric']:

            # Read in the CRDS-format distortion reference file
            with AsdfFile.open(self.params['Reffiles']['astrometric']) as dist_file:
                coord_transform = dist_file.tree['model']

        # Using the requested RA, Dec of the reference pixel, along with the
        # V2, V3 of the reference pixel, and the requested roll angle of the telescope
        # create a matrix that can be used to translate between V2, V3 and RA, Dec
        # for any pixel.
        # v2, v3 need to be in arcsec, and RA, Dec, and roll all need to be in degrees
        # attitude_matrix = rotations.attitude(self.refpix_pos['v2'], self.refpix_pos['v3'], self.ra, self.dec, self.params['Telescope']["rotation"])
        attitude_matrix = self.getAttitudeMatrix()

        # Write out the RA and Dec of the field center to the output file
        # Also write out column headers to prepare for source list
        eslist.write("# Field center (degrees): %13.8f %14.8f y axis rotation angle (degrees): %f  image size: %4.4d %4.4d\n" % (self.ra, self.dec, self.params['Telescope']['rotation'], nx, ny))
        eslist.write('# \n')
        eslist.write("#    Index   RA_(hh:mm:ss)   DEC_(dd:mm:ss)   RA_degrees      DEC_degrees     pixel_x   pixel_y    magnitude   counts/sec    counts/frame\n")

        # Add an index column if not present
        if 'index' in lines.colnames:
            pass
        else:
            print('No extended object catalog index numbers. Adding to output: {}.'.format(eoutcat))
            indexes = np.arange(1, len(lines['filename']) + 1)
            lines['index'] = indexes

        # Make sure there is no 0th source
        if np.min(indexes) == 0:
            indexes += 1
        # Make sure the index numbers don't overlap with
        # sources that are already added
        if np.min(indexes) <= self.maxindex:
            indexes += self.maxindex
        self.maxindex = np.max(indexes)
        print("after extended sources, max index is {}".format(self.maxindex))

        #Loop over input lines in the source list
        all_stamps = []
        for indexnum, values in zip(indexes, lines):
            try:
            #line below (if 1>0) used to keep the block of code below at correct indent for the try: above
            #the try: is commented out for code testing.
            #if 1>0:
                try:
                    entry0 = float(values['x_or_RA'])
                    entry1 = float(values['y_or_Dec'])

                    if not pixelflag:
                        ra_str, dec_str = self.makePos(entry0, entry1)
                        ra = entry0
                        dec = entry1
                except:
                    # if inputs can't be converted to floats, then
                    # assume we have RA/Dec strings. Convert to floats.
                    ra_str = values['x_or_RA']
                    dec_str = values['y_or_Dec']
                    ra, dec = self.parseRADec(ra_str, dec_str)

                # Case where point source list entries are given with RA and Dec
                if not pixelflag:

                    # If distortion is to be included - either with or without the full set of coordinate
                    # translation coefficients
                    if self.runStep['astrometric']:
                        pixelx, pixely = self.RADecToXY_astrometric(ra, dec, attitude_matrix, coord_transform)
                    else:
                        # No distortion at all - "manual mode"
                        pixelx, pixely = self.RADecToXY_manual(ra, dec)

                else:
                    # Case where the point source list entry locations are given in units of pixels
                    # In this case we have the source position, and RA/Dec are calculated only so
                    # they can be written out into the output source list file.

                    # Assume that the input x and y values are coordinate values
                    # WITHIN THE SPECIFIED SUBARRAY. So for example, a source in the file
                    # at 0, 0 when you are making a SUB160 ramp will fall on the lower left
                    # corner of the SUB160 subarray, NOT the lower left corner of the full
                    # frame.

                    pixelx = entry0
                    pixely = entry1

                    ra, dec, ra_str, dec_str = self.XYToRADec(pixelx, pixely, attitude_matrix, coord_transform)

                # Get the input magnitude
                try:
                    mag = float(values['magnitude'])
                except:
                    mag = None

                # Now find out how large the extended source image is, so we
                # know if all, part, or none of it will fall in the field of view
                ext_stamp = fits.getdata(values['filename'])
                if len(ext_stamp.shape) != 2:
                    ext_stamp = fits.getdata(values['filename'], 1)

                eshape = np.array(ext_stamp.shape)
                if len(eshape) == 2:
                    edgey, edgex = eshape / 2
                else:
                    print(("WARNING, extended source image {} is not 2D! "
                           "Not sure how to proceed. Quitting.".format(values['filename'])))
                    sys.exit()

                #Define the min and max source locations (in pixels) that fall onto the subarray
                #Inlude the effects of a requested grism_direct image, and also keep sources that
                #will only partially fall on the subarray
                #pixel coords here can still be negative and kept if the grism image is being made

                #First, coord limits for just the subarray

                miny = 0
                maxy = self.subarray_bounds[3] - self.subarray_bounds[1]
                minx = 0
                maxx = self.subarray_bounds[2] - self.subarray_bounds[0]

                # Expand the limits if a grism direct image is being made
                if self.params['Output']['grism_source_image'] == True:
                    extrapixy = np.int((maxy + 1)/2 * (self.coord_adjust['y'] - 1.))
                    miny -= extrapixy
                    maxy += extrapixy
                    extrapixx = np.int((maxx + 1)/2 * (self.coord_adjust['x'] - 1.))
                    minx -= extrapixx
                    maxx += extrapixx

                # Now, expand the dimensions again to include point sources that fall only partially on the
                # subarray
                miny -= edgey
                maxy += edgey
                minx -= edgex
                maxx += edgex

                # Keep only sources within the appropriate bounds
                if pixely > miny and pixely < maxy and pixelx > minx and pixelx < maxx:

                    #set up an entry for the output table
                    entry = [indexnum, pixelx, pixely, ra_str, dec_str, ra, dec, mag]

                    # save the stamp image after normalizing to a total signal of 1.
                    # and convolving with PSF if requested

                    if self.params['simSignals']['PSFConvolveExtended']:
                        ext_stamp = s1.fftconvolve(ext_stamp, self.centerpsf, mode='same')

                    norm_factor = np.sum(ext_stamp)
                    ext_stamp /= norm_factor
                    all_stamps.append(ext_stamp)

                    # If a magnitude is given then adjust the countrate to match it
                    if mag is not None:
                        # translate magnitudes to countrate
                        # scale = 10.**(0.4*(15.0-mag))
                        #
                        # get the countrate that corresponds to a 15th magnitude star for this filter
                        # if self.params['Readout']['pupil'][0].upper() == 'F':
                        #   usefilt = 'pupil'
                        # else:
                        #    usefilt = 'filter'
                        # cval = self.countvalues[self.params['Readout'][usefilt]]
                        #
                        # DEAL WITH THIS LATER, ONCE PYSYNPHOT IS INCLUDED WITH PIPELINE DIST?
                        # if cval == 0:
                        #    print("Countrate value for {} is zero in {}.".format(self.params['Readout'][usefilt], self.parameters['phot_file']))
                        #    print("Eventually attempting to calculate value using pysynphot.")
                        #    print("but pysynphot is not present in jwst build 6, so pushing off to later...")
                        #    sys.exit()
                        #    cval = self.findCountrate(self.params['Readout'][usefilt])

                        # translate to counts in single frame at requested array size
                        # framecounts = scale*cval*self.frametime
                        # countrate = scale*cval
                        # magwrite = mag

                        # Convert magnitudes to countrate (ADU/sec) and counts per frame
                        countrate = self.mag_to_countrate(magsys, mag, photfnu=self.photfnu, photflam=self.photflam)
                        framecounts = countrate * self.frametime
                        magwrite = mag

                    else:
                        # In this case, no magnitude is given in the extended input list
                        # Assume the input stamp image is in units of e/sec then.
                        print("No magnitude given for extended source in {}.".format(values['filename']))
                        print("Assuming the original file is in units of counts per sec.")
                        print("Multiplying original file values by 'extendedscale'.")
                        countrate = norm_factor * self.params['simSignals']['extendedscale']
                        framecounts = countrate*self.frametime
                        magwrite = 99.99999

                    # add the countrate and the counts per frame to pointSourceList
                    # since they will be used in future calculations
                    # entry.append(scale)
                    entry.append(countrate)
                    entry.append(framecounts)

                    # add the good point source, including location and counts, to the pointSourceList
                    # self.pointSourceList.append(entry)
                    extSourceList.add_row(entry)

                    #write out positions, distances, and counts to the output file
                    eslist.write("%i %s %s %14.8f %14.8f %9.3f %9.3f  %9.3f  %13.6e   %13.6e\n" % (indexnum, ra_str, dec_str, ra, dec, pixelx, pixely, magwrite, countrate, framecounts))
            except:
                #print("ERROR: bad point source line %s. Skipping." % (line))
                pass
        print("Number of extended sources found within the requested aperture: {}".format(len(extSourceList)))
        # close the output file
        eslist.close()

        # If no good point sources were found in the requested array, alert the user
        if len(extSourceList) < 1:
            print("Warning: no non-sidereal extended sources within the requested array.")
            print("The extended source image option is being turned off")

        return extSourceList, all_stamps

    def makeExtendedSourceImage(self, extSources, extStamps):
        dims = np.array(self.nominal_dims)
        # dims = np.array(self.dark.data[0, 0, :, :].shape)

        # offset that needs to be applied to the x, y positions of the
        # source list to account for case where we make a point
        # source image that is extra-large, to be used as a grism
        # direct image
        deltax = 0
        deltay = 0

        newdimsx = np.int(dims[1] * self.coord_adjust['x'])
        newdimsy = np.int(dims[0] * self.coord_adjust['y'])
        deltax = self.coord_adjust['xoffset']
        deltay = self.coord_adjust['yoffset']
        dims = np.array([newdimsy, newdimsx])

        # create the empty image
        extimage = np.zeros((dims[0], dims[1]))

        # Create corresponding segmentation map
        segmentation = segmap.SegMap()
        segmentation.xdim = newdimsx
        segmentation.ydim = newdimsy
        segmentation.initialize_map()

        # Loop over the entries in the point source list
        for entry, stamp in zip(extSources, extStamps):
            # adjust x, y position if the grism output image is requested
            xpos = entry['pixelx'] + deltax
            ypos = entry['pixely'] + deltay
            xoff = math.floor(xpos)
            yoff = math.floor(ypos)

            # desired counts per second in the source
            counts = entry['countrate_e/s'] # / self.frametime

            # Extract the appropriate subarray from the PSF image if necessary
            # Assume that the brightest pixel corresponds to the peak of the source
            psfdims = stamp.shape
            nyshift, nxshift = np.array(psfdims) / 2
            nxshift = np.int(nxshift)
            nyshift = np.int(nyshift)
            nx = int(xoff)
            ny = int(yoff)
            i1 = max(nx - nxshift, 0)
            i2 = min(nx + 1 + nxshift, dims[1])
            j1 = max(ny - nyshift, 0)
            j2 = min(ny + 1 + nyshift, dims[0])
            k1 = nxshift - (nx - i1)
            k2 = nxshift + (i2 - nx)
            l1 = nyshift - (ny - j1)
            l2 = nyshift + (j2 - ny)

            # if the cutout for the psf is larger than
            # the psf array, truncate it, along with the array
            # in the source image where it will be placed
            if l2 > psfdims[0]:
                l2 = psfdims[0]
                j2 = j1 + (l2 - l1)

            if k2 > psfdims[1]:
                k2 = psfdims[1]
                i2 = i1 + (k2 - k1)

            # At this point coordinates are in the final output array coordinate system, so there
            # should be no negative values, nor values larger than the output array size
            if j1 < 0 or i1 < 0 or l1 < 0 or k1 < 0:
                print(j1, i1, l1, k1)
                print('bad low')
            if j2 > (dims[0] + 1) or i2 > (dims[1] + 1) or \
               l2 > (psfdims[1] + 1) or k2 > (psfdims[1] + 1):
                print(j2, i2, l2, k2)
                print('bad high')

            # Add stamp image to the extended source countrate image
            extimage[j1:j2, i1:i2] = extimage[j1:j2, i1:i2] + stamp[l1:l2, k1:k2] * counts
            # Divide readnoise by 100 sec, which is a 10 group RAPID ramp?
            noiseval = self.single_ron / 100. + self.params['simSignals']['bkgdrate']
            if self.params['Inst']['mode'].lower() in ['wfss','ts_wfss']:
                noiseval += self.grism_background

            #segmentation.add_object_noise(stamp[l1:l2, k1:k2]*counts, j1, i1, entry['index'], noiseval)
            indseg = self.seg_from_photutils(stamp[l1:l2, k1:k2] * counts, entry['index'], noiseval)
            segmentation.segmap[j1:j2, i1:i2] += indseg
        return extimage, segmentation.segmap

    def seg_from_photutils(self, image, number, noise):
        # Create a segmentation map for the input image
        # using photutils. In this case, the input noise
        # represents the single frame noise for the appropriate
        # observing mode
        map = detect_sources(image, noise * 3., 8).data + number
        return map

    def makeFilterTable(self):
        # Create the table that contains the possible filter list, quantum yields, and countrates for a
        # star with vega magnitude of 15 in each filter. Do this by reading in phot_file
        # listed in the parameter file.

        # FUTURE WORK: If the countrates are left as 0, then pysynphot will
        # be used to calculate them later
        try:
            cvals_tab = ascii.read(self.params['Reffiles']['phot'])
            instrumentfilternames = cvals_tab['filter'].data
            stringcountrates = cvals_tab['countrate_for_vegamag15'].data
            instrumentmag15countrates = [float(s) for s in stringcountrates]
            strinstrumentqy = cvals_tab['quantum_yield'].data
            qy = [float(s) for s in strinstrumentqy]
            self.countvalues = dict(zip(instrumentfilternames, instrumentmag15countrates))
            self.qydict = dict(zip(instrumentfilternames, qy))

        except:
            print("WARNING: Unable to read in {}.".format(self.params['Reffiles']['phot']))
            sys.exit()

    def readParameterFile(self):
        # read in the parameter file
        try:
            with open(self.paramfile, 'r') as infile:
                self.params = yaml.load(infile)
        except:
            print("WARNING: unable to open {}".format(self.paramfile))
            sys.exit()

    def expand_env_var(self):
        # Replace the environment variable name in any inputs
        # where it is used.
        for key1 in self.params:
            for key2 in self.params[key1]:
                if self.env_var in str(self.params[key1][key2]):
                    self.params[key1][key2] = self.params[key1][key2].replace('$' + self.env_var + '/', self.datadir)

    def checkParams(self):
        """Check input parameters for expected datatypes, values"""
        # Check instrument name
        if self.params['Inst']['instrument'].lower() not in INST_LIST:
            raise NotImplementedError("WARNING: {} instrument not implemented within ramp simulator")

        # Check entered mode:
        possibleModes = MODES[self.params['Inst']['instrument'].lower()]
        self.params['Inst']['mode'] = self.params['Inst']['mode'].lower()
        if self.params['Inst']['mode'] in possibleModes:
            pass
        else:
            raise ValueError(("WARNING: unrecognized mode {} for {}. Must be one of: {}"
                   .format(self.params['Inst']['mode'],
                           self.params['Inst']['instrument'],possibleModes)))

        # Check telescope tracking entry
        self.params['Telescope']['tracking'] = self.params['Telescope']['tracking'].lower()
        if self.params['Telescope']['tracking'] not in TRACKING_LIST:
            raise ValueError(("WARNING: telescope tracking set to {}, but must be one "
                              "of {}.".format(self.params['Telescope']['tracking'],
                                              TRACKING_LIST)))

        # Non-sidereal WFSS observations are not yet supported
        if self.params['Telescope']['tracking'] == 'non-sidereal' and \
           self.params['Inst']['mode'] in ['wfss','ts_wfss']:
            raise ValueError(("WARNING: wfss observations with non-sidereal "
                              "targets not yet supported."))
        
        # Set nframe and nskip according to the values in the
        # readout pattern definition file
        self.read_pattern_check()

        #Make sure that the requested number of groups is
        #less than or equal to the maximum allowed.
        #For full frame science operations, ngroup is going
        #to be limited to 10 for all readout patterns
        #except for the DEEP patterns, which can go to 20.
        #match = self.readpatterns['name'] == self.params['Readout']['readpatt'].upper()
        #if sum(match) == 1:
        #    maxgroups = self.readpatterns['maxgroups'].data[match][0]
        # if sum(match) == 0:
        #    print("Unrecognized readout pattern {}. Assuming a maximum allowed number of groups of 10.".format(self.params['Readout']['readpatt']))
        #    maxgroups = 10

        # if (self.params['Readout']['ngroup'] > maxgroups):
        #    print("WARNING: {} is limited to a maximum of {} groups. Proceeding with ngroup = {}.".format(self.params['Readout']['readpatt'], maxgroups, maxgroups))
        #    self.params['Readout']['readpatt'] = maxgroups


        # check for entries in the parameter file that are None or blank,
        # indicating the step should be skipped. Create a dictionary of steps
        # and populate with True or False
        self.runStep = {}
        self.runStep['pixelflat'] = self.checkRunStep(self.params['Reffiles']['pixelflat'])
        self.runStep['illuminationflat'] = self.checkRunStep(self.params['Reffiles']['illumflat'])
        self.runStep['astrometric'] = self.checkRunStep(self.params['Reffiles']['astrometric'])
        self.runStep['distortion_coeffs'] = self.checkRunStep(self.params['Reffiles']['distortion_coeffs'])
        self.runStep['ipc'] = self.checkRunStep(self.params['Reffiles']['ipc'])
        self.runStep['crosstalk'] = self.checkRunStep(self.params['Reffiles']['crosstalk'])
        self.runStep['occult'] = self.checkRunStep(self.params['Reffiles']['occult'])
        self.runStep['pointsource'] = self.checkRunStep(self.params['simSignals']['pointsource'])
        self.runStep['galaxies'] = self.checkRunStep(self.params['simSignals']['galaxyListFile'])
        self.runStep['extendedsource'] = self.checkRunStep(self.params['simSignals']['extended'])
        self.runStep['movingTargets'] = self.checkRunStep(self.params['simSignals']['movingTargetList'])
        self.runStep['movingTargetsSersic'] = self.checkRunStep(self.params['simSignals']['movingTargetSersic'])
        self.runStep['movingTargetsExtended'] = self.checkRunStep(self.params['simSignals']['movingTargetExtended'])
        self.runStep['MT_tracking'] = self.checkRunStep(self.params['simSignals']['movingTargetToTrack'])
        self.runStep['zodiacal'] = self.checkRunStep(self.params['simSignals']['zodiacal'])
        self.runStep['scattered'] = self.checkRunStep(self.params['simSignals']['scattered'])
        # self.runStep['fwpw'] = self.checkRunStep(self.params['Reffiles']['filtpupilcombo'])
        self.runStep['pixelAreaMap'] = self.checkRunStep(self.params['Reffiles']['pixelAreaMap'])

        # Notify user if no catalogs are provided
        if self.params['simSignals']['pointsource'] == 'None':
            print('No point source catalog provided in yaml file.')

        if self.params['simSignals']['galaxyListFile'] == 'None':
            print('No galaxy catalog provided in yaml file.')

        # create table that will contain filters/quantum yield/and vegamag=15 countrates
        # self.makeFilterTable()

        # Read in list of zeropoints/photflam/photfnu
        self.zps = ascii.read(self.params['Reffiles']['flux_cal'])

        # Determine the instrument module and detector from the aperture name
        aper_name = self.params['Readout']['array_name']
        try:
            detector = self.subdict[self.subdict['AperName'] == aper_name]['Detector'][0]
            module = detector[0]
        except IndexError:
            raise ValueError('Unable to determine the detector/module in aperture {}'.format(aper_name))

        # make sure the requested filter is allowed. For imaging, all filters are allowed.
        # In the future, other modes will be more restrictive
        if self.params['Readout']['pupil'][0].upper() == 'F':
            usefilt = 'pupil'
        else:
            usefilt = 'filter'
        if self.params['Readout'][usefilt] not in self.zps['Filter']:
            raise ValueError(("WARNING: requested filter {} is not in the list of "
                   "possible filters.".format(self.params['Readout'][usefilt])))

        # Get the photflambda and photfnu values that go with
        # the filter
        mtch = ((self.zps['Filter'] == self.params['Readout'][usefilt]) &
               (self.zps['Module'] == module))
        self.photflam = self.zps['PHOTFLAM'][mtch][0]
        self.photfnu = self.zps['PHOTFNU'][mtch][0]
        self.pivot = self.zps['Pivot_wave'][mtch][0]

        #PSF: generate the name of the PSF file to use
        #if the psf path has been left blank or set to 'None'
        #then assume the user does not want to add point sources
        if self.params['simSignals']['psfpath'] is not None:
            if self.params['simSignals']['psfpath'][-1] != '/':
                self.params['simSignals']['psfpath']=self.params['simSignals']['psfpath'] + '/'

            wfe = self.params['simSignals']['psfwfe']
            if wfe not in WFE_OPTIONS:
                raise ValueError(("WARNING: invalid wavefront error (psfwfe) input: {}"
                                  "psfwfe must be one of: {}".format(wfe, WFE_OPTIONS)))
            wfegroup = self.params['simSignals']['psfwfegroup']
            if wfegroup not in WFEGROUP_OPTIONS:
                raise ValueError(("WARNING: invalid wavefront group (psfwfegroup) "
                                  "value: {}. psfwfegroup must be one of: {}"
                                  .format(wfegroup, WFEGROUP_OPTIONS)))
            basename = self.params['simSignals']['psfbasename'] + '_'
            if wfe == 0:
                psfname = basename + self.params['simSignals'][usefilt].lower() + '_zero'
                self.params['simSignals']['psfpath'] = self.params['simSignals']['psfpath'] + \
                                                       self.params['simSignals'][usefilt].lower() + \
                                                       '/zero/'
            else:
                psfname = '{}{}_x{}_y{}_{}_{}_{}'.format(basename, detector,
                                                         'psfxpos', 'psfypos',
                                                         self.params['Readout'][usefilt].lower(),
                                                         str(wfe), str(wfegroup))
                psfname = psfname.replace('psfxpos', '1024')
                psfname = psfname.replace('psfypos', '1024')
                pathaddition = "{}/{}/{}".format(detector,
                                                 self.params['Readout'][usefilt].lower(),
                                                 str(wfe))
                self.params['simSignals']['psfpath'] = os.path.join(self.params['simSignals']['psfpath'], pathaddition)
                #self.params['simSignals']['psfpath']=self.params['simSignals']['psfpath'] + self.params['Readout'][usefilt].lower() + '/' + str(wfe) + '/'
                self.psfname = os.path.join(self.params['simSignals']['psfpath'], psfname)
        else:
            # case where psfPath is None. In this case, create a PSF on the fly to use
            # for adding sources
            print("update this to include a call to WebbPSF????????")
            self.psfimage = np.zeros((5, 5), dtype=np.float32)
            sum1 = 0
            for i in range(5):
                for j in range(5):
                    self.psfimage[i, j] = (0.02**(abs((i - 2))) * (0.02**abs(j - 2)))
                    sum1 = sum1 + self.psfimage[i, j]
            self.psfimage = self.psfimage / sum1
            self.psfname = None

        # Read in the 'central' PSF file. This is the file that
        # has the PSF centered on the pixel. This will be used
        # if there are sersic or extended sources that need to
        # be convolved with the NIRCam PSF before adding
        centerpsffile = os.path.join(self.params['simSignals']['psfpath'], psfname + '_0p00_0p00.fits')
        self.centerpsf = fits.getdata(centerpsffile)
        self.centerpsf = self.cropPSF(self.centerpsf)

        # normalize the PSF to a total signal of 1.0
        totalsignal = np.sum(self.centerpsf)
        self.centerpsf /= totalsignal

        # ASTROMETRY
        # Read in the distortion coefficients file if present. These will provide a more exact
        # transform from RA, Dec to x, y than the astrometric distortion reference file above.
        # The file above can be off by ~20 pixels in the corners of the array. This file will give
        # exact answers
        if self.runStep['distortion_coeffs'] == True:
            if os.path.isfile(self.params['Reffiles']['distortion_coeffs']):
                distortionTable = ascii.read(self.params['Reffiles']['distortion_coeffs'], header_start=1, format='csv')
            else:
                raise FileNotFoundError(("WARNING: Input distortion coefficients file {} "
                                         "does not exist."
                                         .format(self.params['Reffiles']['distortion_coeffs'])))

            # read in coefficients for the forward 'science' to 'ideal' coordinate transformation.
            # 'science' is in units of distorted pixels, while 'ideal' is the undistorted
            # angular distance from the reference pixel
            ap_name = self.params['Readout']['array_name']

            self.x_sci2idl, self.y_sci2idl, self.v2_ref, self.v3_ref, \
                self.parity, self.v3yang, self.xsciscale, self.ysciscale, \
                self.v3scixang = self.getDistortionCoefficients(distortionTable,
                                                                'science', 'ideal', ap_name)

            #Generate the coordinate transform for V2, V3 to 'ideal'
            siaf = ascii.read(self.params['Reffiles']['distortion_coeffs'], header_start=1, format='csv')

            match = siaf['AperName'] == ap_name
            if not np.any(match):
                raise ValueError("Aperture name {} not found in input CSV file.".format(ap_name))

            siaf_row = siaf[match]

            self.v2v32idlx, self.v2v32idly = read_siaf_table.\
                                             get_siaf_v2v3_transform(siaf_row,
                                                                     ap_name,
                                                                     to_system='ideal')

        #convert the input RA and Dec of the pointing position into floats
        #check to see if the inputs are in decimal units or hh:mm:ss strings
        try:
            self.ra = float(self.params['Telescope']['ra'])

            self.dec = float(self.params['Telescope']['dec'])
        except:
            self.ra, self.dec = self.parseRADec(self.params['Telescope']['ra'],
                                                self.params['Telescope']['dec'])

        if abs(self.dec) > 90. or self.ra < 0. or self.ra > 360. or \
           self.ra is None or self.dec is None:
            raise ValueError("WARNING: bad requested RA and Dec {} {}".format(self.ra, self.dec))

        # make sure the rotation angle is a float
        try:
            self.params['Telescope']["rotation"] = float(self.params['Telescope']["rotation"])
        except:
            print(("ERROR: bad rotation value {}, setting to zero."
                   .format(self.params['Telescope']["rotation"])))
            self.params['Telescope']["rotation"] = 0.

        # Set the background value if the high/medium/low settings
        # are used
        bkgdrate_options = ['high', 'medium', 'low']

        try:
            self.params['simSignals']['bkgdrate'] = float(self.params['simSignals']['bkgdrate'])
        except:
            if self.params['simSignals']['bkgdrate'].lower() in bkgdrate_options:
                print(("Calculating background rate using jwst_background "
                       "based on {} level".format(self.params['simSignals']['bkgdrate'])))

                # Find the appropriate filter throughput file
                if os.path.split(self.params['Reffiles']['filter_throughput'])[1] == 'placeholder.txt':
                    instrm = self.params['Inst']['instrument'].lower()
                    if instrm == 'nircam':
                        filter_file = ("{}_nircam_plus_ote_throughput_mod{}_sorted.txt"
                                       .format(self.params['Readout'][usefilt].upper(), module.lower()))
                    elif instrm == 'niriss':
                        filter_file = ("{}_niriss_throughput_nopy1.txt"
                                       .format(self.params['Readout'][usefilt].lower()))
                    elif instrm == 'fgs':
                        raise ValueError("Filter throughputs for FGS not yet available")
                    filt_dir = os.path.split(self.params['Reffiles']['filter_throughput'])[0]
                    filter_file = os.path.join(filt_dir, filter_file)

                else:
                    filter_file = self.params['Reffiles']['filter_throughput']

                print(("Using {} filter throughput file for background calculation."
                       .format(filter_file)))

                self.params['simSignals']['bkgdrate'] = \
                                self.calculate_background(self.ra,
                                                          self.dec,
                                                          filter_file,
                                                          level=self.params['simSignals']['bkgdrate'].lower())
                print('Background level set to: {}'.format(self.params['simSignals']['bkgdrate']))
            else:
                raise ValueError(("WARNING: unrecognized background rate value. "
                                  "Must be either a number or one of: {}"
                                  .format(bkgdrate_options)))

        #check that the various scaling factors are floats and within a reasonable range
        #self.params['cosmicRay']['scale'] = self.checkParamVal(self.params['cosmicRay']['scale'], 'cosmicRay', 0, 100, 1)
        self.params['simSignals']['extendedscale'] = self.checkParamVal(self.params['simSignals']['extendedscale'], 'extendedEmission', 0, 10000, 1)
        self.params['simSignals']['zodiscale'] = self.checkParamVal(self.params['simSignals']['zodiscale'], 'zodi', 0, 10000, 1)
        self.params['simSignals']['scatteredscale'] = self.checkParamVal(self.params['simSignals']['scatteredscale'], 'scatteredLight', 0, 10000, 1)

        # make sure the requested output format is an allowed value
        if self.params['Output']['format'] not in ALLOWEDOUTPUTFORMATS:
            raise ValueError(("WARNING: unsupported output format {} requested. "
                              "Possible options are {}.".format(self.params['Output']['format'],
                                                                ALLOWEDOUTPUTFORMATS)))

        # Entries for creating the grims input image
        if not isinstance(self.params['Output']['grism_source_image'], bool):
            if self.params['Output']['grism_source_image'].lower() == 'none':
                self.params['Output']['grism_source_image'] = False
            else:
                raise ValueError("WARNING: grism_source_image needs to be True or False")

        # Location of extended image on output array, pixel x, y values.
        try:
            self.params['simSignals']['extendedCenter'] = np.fromstring(self.params['simSignals']['extendedCenter'], dtype=int, sep=", ")
        except:
            raise RuntimeError(("WARNING: not able to parse the extendedCenter list {}. "
                                "It should be a comma-separated list of x and y pixel positions."
                                .format(self.params['simSignals']['extendedCenter'])))

        # check the output metadata, including visit and observation numbers, obs_id, etc
        #
        # kwchecks = ['program_number', 'visit_number', 'visit_group',
        #            'sequence_id', 'activity_id', 'exposure_number', 'observation_number', 'obs_id', 'visit_id']
        # for quality in kwchecks:
        #    try:
        #        self.params['Output'][quality] = str(self.params['Output'][quality])
        #    except:
        #        print("WARNING: unable to convert {} to string. This is required.".format(self.params['Output'][quality]))
        #        sys.exit()

    def checkRunStep(self, filename):
        # check to see if a filename exists in the parameter file.
        if ((len(filename) == 0) or (filename.lower() == 'none')):
            return False
        else:
            return True

    def read_pattern_check(self):
        # Check the readout pattern that's entered and set nframe and nskip
        # accordingly
        self.params['Readout']['readpatt'] = self.params['Readout']['readpatt'].upper()

        # Read in readout pattern definition file
        # and make sure the possible readout patterns are in upper case
        self.readpatterns = ascii.read(self.params['Reffiles']['readpattdefs'])
        self.readpatterns['name'] = [s.upper() for s in self.readpatterns['name']]

        # If the requested readout pattern is in the table of options,
        # then adopt the appropriate nframe and nskip
        if self.params['Readout']['readpatt'] in self.readpatterns['name']:
            mtch = self.params['Readout']['readpatt'] == self.readpatterns['name']
            self.params['Readout']['nframe'] = self.readpatterns['nframe'][mtch].data[0]
            self.params['Readout']['nskip'] = self.readpatterns['nskip'][mtch].data[0]
            print(('Requested readout pattern {} is valid. '
                  'Using the nframe = {} and nskip = {}'
                   .format(self.params['Readout']['readpatt'],
                           self.params['Readout']['nframe'],
                           self.params['Readout']['nskip'])))
        else:
            # If the read pattern is not present in the definition file
            # then quit.
            raise ValueError(("WARNING: the {} readout pattern is not defined in {}."
                              .format(self.params['Readout']['readpatt'],
                                      self.params['Reffiles']['readpattdefs'])))

    def filecheck(self):
        # Make sure the requested input files exist
        # For reference files, assume first that they are located in
        # the directory tree under the datadir (from the NIRCAM_SIM_DATA
        # environment variable). If not, assume the input is a full path
        # and check there.
        rlist = [['Reffiles', 'astrometric'],
                 ['Reffiles', 'distortion_coeffs']]
        plist = [['simSignals', 'psfpath']]
        ilist = [['simSignals', 'pointsource'],
                 ['simSignals', 'galaxyListFile'],
                 ['simSignals', 'extended'],
                 ['simSignals', 'movingTargetList'],
                 ['simSignals', 'movingTargetSersic'],
                 ['simSignals', 'movingTargetExtended'],
                 ['simSignals', 'movingTargetToTrack']]
        for ref in rlist:
            self.ref_check(ref)
        for path in plist:
            self.path_check(path)
        for inp in ilist:
            self.input_check(inp)

    def ref_check(self, rele):
        # Check for the existence of the input reference file
        # Assume first that the file is in the directory tree
        # specified by the NIRCAM_SIM_DATA environment variable.
        rfile = self.params[rele[0]][rele[1]]
        if rfile.lower() != 'none':
            rfile = os.path.abspath(rfile)
            c1 = os.path.isfile(rfile)
            if c1:
                self.params[rele[0]][rele[1]] = rfile
            else:
                raise FileNotFoundError(("WARNING: Unable to locate the {}, {} "
                                         "input file! Not present in {}"
                                         .format(rele[0], rele[1], rfile)))

    def path_check(self, p):
        # Check for the existence of the input path.
        # Assume first that the path is in relation to
        # the directory tree specified by the NIRCAM_DATA_SIM
        # environment variable
        pth = self.params[p[0]][p[1]]
        pth = os.path.abspath(pth)
        c1 = os.path.exists(pth)
        if c1:
            self.params[p[0]][p[1]] = pth
        else:
            raise NotADirectoryError(("WARNING: Unable to find the requested path "
                                      "{}. Not present in directory tree specified by "
                                      "the {} environment variable."
                                      .format(pth, self.env_var)))

    def input_check(self, inparam):
        # Check for the existence of the input file. In
        # this case we do not check the directory tree
        # specified by the NIRCAM_SIM_DATA environment variable.
        # This is intended primarily for user-generated inputs like
        # source catalogs
        ifile = self.params[inparam[0]][inparam[1]]
        if ifile.lower() != 'none':
            ifile = os.path.abspath(ifile)
            c = os.path.isfile(ifile)
            if c:
                self.params[inparam[0]][inparam[1]] = ifile
            else:
                raise FileNotFoundError(("WARNING: Unable to locate {} Specified "
                                         "by the {}:{} field in the input yaml file."
                                         .format(ifile, inparam[0], inparam[1])))

    def checkParamVal(self, value, typ, vmin, vmax, default):
        # make sure the input value is a float and between min and max
        try:
            value = float(value)
        except:
            raise ValueError("WARNING: {} for {} is not a float.".format(value, typ))

        if ((value >= vmin) & (value <= vmax)):
            return value
        else:
            print(("ERROR: {} for {} is not within reasonable bounds. "
                   "Setting to {}".format(value, typ, default)))
            return default

    def readSubarrayDefinitionFile(self):
        # read in the file that contains a list of subarray names and positions on the detector

        try:
            self.subdict = ascii.read(self.params['Reffiles']['subarray_defs'], data_start=1, header_start=0)
        except:
            raise RuntimeError("Error: could not read in subarray definitions file.")

    def getSubarrayBounds(self):
        # find the bounds of the requested subarray
        if self.params['Readout']['array_name'] in self.subdict['AperName']:
            mtch = self.params['Readout']['array_name'] == self.subdict['AperName']
            self.subarray_bounds = [self.subdict['xstart'].data[mtch][0], self.subdict['ystart'].data[mtch][0], self.subdict['xend'].data[mtch][0], self.subdict['yend'].data[mtch][0]]
            self.refpix_pos = {'x':self.subdict['refpix_x'].data[mtch][0], 'y':self.subdict['refpix_y'][mtch][0], 'v2':self.subdict['refpix_v2'].data[mtch][0], 'v3':self.subdict['refpix_v3'].data[mtch][0]}

            namps = self.subdict['num_amps'].data[mtch][0]
            if namps != 0:
                self.params['Readout']['namp'] = namps
            else:
                if ((self.params['Readout']['namp'] == 1) or
                    (self.params['Readout']['namp'] == 4)):
                    print(("CAUTION: Aperture {} can be used with either "
                           "a 1-amp".format(self.subdict['AperName'].data[mtch][0])))
                    print("or a 4-amp readout. The difference is a factor of 4 in")
                    print(("readout time. You have requested {} amps."
                           .format(self.params['Readout']['namp'])))
                else:
                    raise ValueError(("WARNING: {} requires the number of amps "
                                      "to be 1 or 4. You have requested {}."
                                      .format(self.params['Readout']['array_name'],
                                              self.params['Readout']['namp'])))
        else:
            raise ValueError(("WARNING: subarray name {} not found in the "
                              "subarray dictionary {}."
                              .format(self.params['Readout']['array_name'],
                                      self.params['Reffiles']['subarray_defs'])))

    def instrument_specific_dicts(self, instrument):
        # get instrument-specific values for things that
        # don't need to be in the parameter file

        # array size of a full frame image
        self.ffsize = FULL_ARRAY_SIZE[instrument]

        # pixel scale - return as a 2-element list, with pixscale for x and y.
        if instrument.lower() == 'nircam':
            filt = self.params['Readout']['filter']
            fnum = int(filt[1:4])
            if fnum < 230:
                channel = 'sw'
            else:
                channel = 'lw'
            self.pixscale = [PIXELSCALE[instrument][channel], PIXELSCALE[instrument][channel]]
        else:
            self.pixscale = [PIXELSCALE[instrument], PIXELSCALE[instrument]]

    def read_filter_throughput(self, file):
        '''Read in the ascii file containing the filter
        throughput curve'''
        tab = ascii.read(file)
        return tab['Wavelength_microns'].data, tab['Throughput'].data

    def calculate_background(self, ra, dec, ffile, level='medium'):
        '''Use the JWST background calculator to come up with
        an appropriate background level for the observation.
        Options for level include low, medium, high'''
        from jwst_backgrounds import jbt
        from astropy import units as u
        from astropy.units.equivalencies import si, cgs

        # Read in filter throughput file
        filt_wav, filt_thru = self.read_filter_throughput(ffile)

        # Get background information
        # Any wavelength will return the 2D array that includes
        # all wavelengths, so just use a dummy value of 2.5 microns
        bg = jbt.background(ra, dec, 2.5)

        # Now we need to loop over each day (in the background)
        # info, convolve the background curve with the filter
        # throughput curve, and then integrate. THEN, we can
        # calculate the low/medium/high values.
        bsigs = np.zeros(len(bg.bkg_data['total_bg'][:, 0]))
        for i in range(len(bg.bkg_data['total_bg'][:, 0])):
            back_wave = bg.bkg_data['wave_array']
            back_sig = bg.bkg_data['total_bg'][i, :]

            # Interpolate background to match filter wavelength grid
            bkgd_interp = np.interp(filt_wav, back_wave, back_sig)

            # Combine
            filt_bkgd = bkgd_interp * filt_thru

            # Integrate
            bsigs[i] = np.trapz(filt_bkgd, x=filt_wav)

        # Now sort and determine the low/medium/high levels
        x = np.sort(bsigs)
        y = np.arange(1, len(x) + 1) / len(x)

        if level.lower() == 'low':
            perc = 0.1
        elif level.lower() == 'medium':
            perc = 0.5
        elif level.lower() == 'high':
            perc = 0.9
        else:
            raise ValueError("Unrecognized background level string")

        # Interpolate to the requested level
        bval = np.interp(perc, y, x) * u.MJy / u.steradian

        # Convert from MJy/str to ADU/sec
        # then divide by area of pixel
        flambda = cgs.erg / si.angstrom / si.cm ** 2 / si.s
        #fnu = cgs.erg / si.Hz / si.cm ** 2 / si.s
        photflam = self.photflam * flambda
        #photnu = self.photfnu * fnu
        pivot = self.pivot * u.micron
        mjy = photflam.to(u.MJy, u.spectral_density(pivot))

        # Divide by pixel area in steradians to get
        # MJy/str per ADU/s
        pixel_area = self.xsciscale * u.arcsec * self.ysciscale * u.arcsec
        mjy_str = mjy / pixel_area.to(u.steradian)

        # Convert the background signal from MJy/str
        # to ADU/sec
        bval /= mjy_str
        return bval.value

    def saveSingleFits(self, image, name, key_dict=None, image2=None, image2type=None):
        #save an array into the first extension of a fits file
        h0 = fits.PrimaryHDU()
        h1 = fits.ImageHDU(image, name='DATA')
        if image2 is not None:
            h2 = fits.ImageHDU(image2)
            if image2type is not None:
                h2.header['EXTNAME'] = image2type

        # if a keyword dictionary is provided, put the
        # keywords into the 0th and 1st extension headers
        if key_dict is not None:
            for key in key_dict:
                h0.header[key] = key_dict[key]
                h1.header[key] = key_dict[key]

        if image2 is None:
            hdulist = fits.HDUList([h0, h1])
        else:
            hdulist = fits.HDUList([h0, h1, h2])
        hdulist.writeto(name, overwrite=True)

    def add_options(self, parser=None, usage=None):
        if parser is None:
            parser = argparse.ArgumentParser(usage=usage, description='Create seed image via catalogs')
        parser.add_argument("paramfile", help='File describing the input parameters and instrument settings to use. (YAML format).')
        parser.add_argument("--param_example", help='If used, an example parameter file is output.')
        return parser


if __name__ == '__main__':

    usagestring = 'USAGE: catalog_seed_image.py inputs.yaml'

    seed = Catalog_seed()
    parser = seed.add_options(usage=usagestring)
    args = parser.parse_args(namespace=seed)
    seed.make_seed()<|MERGE_RESOLUTION|>--- conflicted
+++ resolved
@@ -1636,11 +1636,7 @@
                 astr = "0.00"
             if bstr == "0.0":
                 bstr = "0.00"
-<<<<<<< HEAD
-                
-=======
-
->>>>>>> 03f8ba2f
+
             #generate the psf file name based on the center of the point source
             #in units of fraction of a pixel
             frag = astr + '_' + bstr
