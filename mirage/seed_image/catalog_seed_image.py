#! /usr/bin env python

'''
Reorganization of ramp simulator code. This class is used to construct
a "seed image" from a point source catalog. This seed image is a
noiseless countrate image containing only sources. No noise, no
cosmic rays.
'''

import argparse
import sys
import glob
import os
import copy

import math
import yaml
import time
import pkg_resources
from asdf import AsdfFile
import scipy.signal as s1
import numpy as np
from photutils import detect_sources
from astropy.coordinates import SkyCoord
from astropy.io import fits, ascii
from astropy.table import Table, Column
from astropy.modeling.models import Shift, Sersic2D, Polynomial2D, Mapping
import astropy.units as u
import pysiaf

from . import moving_targets
from . import segmentation_map as segmap
from ..utils import rotations, polynomial, read_siaf_table, utils
from ..utils import set_telescope_pointing_separated as set_telescope_pointing
from ..utils import siaf_interface

INST_LIST = ['nircam', 'niriss', 'fgs']
MODES = {'nircam': ["imaging", "ts_imaging", "wfss", "ts_wfss"],
         'niriss': ["imaging", "ami", "pom"],
         'fgs': ["imaging"]}
TRACKING_LIST = ['sidereal', 'non-sidereal']
inst_abbrev = {'nircam': 'NRC',
               'niriss': 'NIS',
               'fgs': 'FGS'}
ALLOWEDOUTPUTFORMATS = ['DMS']
WFE_OPTIONS = ['predicted', 'requirements']
WFEGROUP_OPTIONS = np.arange(5)


class Catalog_seed():
    def __init__(self):
        # Locate the module files, so that we know where to look
        # for config subdirectory
        self.modpath = pkg_resources.resource_filename('mirage', '')

        # Get the location of the MIRAGE_DATA environment
        # variable, so we know where to look for darks, CR,
        # PSF files, etc later
        self.env_var = 'MIRAGE_DATA'
        datadir = os.environ.get(self.env_var)

        if datadir is None:
            raise ValueError(("WARNING: {} environment variable is not set."
                              "This must be set to the base directory"
                              "containing the darks, cosmic ray, PSF, etc"
                              "input files needed for the simulation."
                              "These files must be downloaded separately"
                              "from the Mirage package.".format(self.env_var)))

        # if a grism signal rate image is requested, expand
        # the width and height of the signal rate image by this
        # factor, so that the grism simulation software can
        # track sources that are outside the requested subarray
        # in order to calculate contamination.
        self.grism_direct_factor = np.sqrt(2.)

        # self.coord_adjust contains the factor by which the
        # nominal output array size needs to be increased
        # (used for WFSS mode), as well as the coordinate
        # offset between the nominal output array coordinates,
        # and those of the expanded array. These are needed
        # mostly for WFSS observations, where the nominal output
        # array will not sit centered in the expanded output image.
        self.coord_adjust = {'x':1., 'xoffset':0., 'y':1., 'yoffset':0.}

        # NIRCam rough noise values. Used to make educated guesses when
        # creating segmentation maps
        self.single_ron = 6. # e-/read
        self.grism_background = 0.25 # e-/sec

        # keep track of the maximum index number of sources
        # in the various catalogs. We don't want to end up
        # with multiple sources having the same index numbers
        self.maxindex = 0

    def make_seed(self):
        """MAIN FUNCTION"""
        # Read in input parameters and quality check
        self.readParameterFile()
        self.fullPaths()
        self.filecheck()
        self.basename = os.path.join(self.params['Output']['directory'],
                                     self.params['Output']['file'][0:-5].split('/')[-1])
        self.params['Output']['file'] = self.basename + self.params['Output']['file'][-5:]
        self.subdict = utils.read_subarray_definition_file(self.params['Reffiles']['subarray_defs'])
        self.check_params()
        self.params = utils.get_subarray_info(self.params, self.subdict)
        self.coord_transform = self.read_distortion_reffile()

        # If the output is a direct image to be dispersed, expand the size
        # of the nominal FOV so the disperser can account for sources just
        # outside whose traces will fall into the FOV
        if (self.params['Output']['grism_source_image']) or (self.params['Inst']['mode'] in ["pom"]):
            self.calcCoordAdjust()

        #image dimensions
        self.nominal_dims = np.array([self.subarray_bounds[3] - self.subarray_bounds[1] + 1,
                                      self.subarray_bounds[2] - self.subarray_bounds[0] + 1])
        self.output_dims = (self.nominal_dims * np.array([self.coord_adjust['y'],
                                                          self.coord_adjust['x']])).astype(np.int)

        # calculate the exposure time of a single frame, based on the size of the subarray
        #self.calcFrameTime()
        self.frametime = utils.calc_frame_time(self.params['Inst']['instrument'], self.params['Readout']['array_name'],
                                         self.nominal_dims[0], self.nominal_dims[1], self.params['Readout']['namp'])
        print("Frametime is {}".format(self.frametime))

        # Read in the pixel area map, which will be needed for certain
        # sources in the seed image
        self.prepare_PAM()

        # For imaging mode, generate the countrate image using the catalogs
        if self.params['Telescope']['tracking'].lower() != 'non-sidereal':
            print('Creating signal rate image of synthetic inputs.')
            self.seedimage, self.seed_segmap = self.addedSignals()
            outapp = ''

        # If we are tracking a non-sidereal target, then
        # everything in the catalogs needs to be streaked across
        # the detector
        if self.params['Telescope']['tracking'].lower() == 'non-sidereal':
            print('Creating signal ramp of synthetic inputs')
            self.seedimage, self.seed_segmap = self.non_sidereal_seed()
            outapp = '_nonsidereal_target'

        # If non-sidereal targets are requested (KBOs, asteroids, etc,
        # create a RAPID integration which includes those targets
        mov_targs_ramps = []
        if (self.runStep['movingTargets'] | self.runStep['movingTargetsSersic']
            | self.runStep['movingTargetsExtended']):
            print(("Creating signal ramp of sources that are moving with "
                   "respect to telescope tracking."))
            trailed_ramp, trailed_segmap = self.make_trailed_ramp()
            outapp += '_trailed_sources'

            # Now we need to expand frameimage into a ramp
            # so we can add the trailed objects
            print('Combining trailed object ramp with that containing tracked targets')
            if self.params['Telescope']['tracking'].lower() != 'non-sidereal':
                self.seedimage = self.combineSimulatedDataSources('countrate', self.seedimage, trailed_ramp)
            else:
                self.seedimage = self.combineSimulatedDataSources('ramp', self.seedimage, trailed_ramp)
            self.seed_segmap += trailed_segmap

        # For seed images to be dispersed in WFSS mode,
        # embed the seed image in a full frame array. The disperser
        # tool does not work on subarrays
        if ((self.params['Inst']['mode'] in ['wfss','ts_wfss']) & \
            ('FULL' not in self.params['Readout']['array_name'])):
            self.seedimage, self.seed_segmap = self.pad_wfss_subarray(self.seedimage, self.seed_segmap)
         
        # Save the combined static + moving targets ramp
        self.saveSeedImage()
       
        if self.params['Inst']['mode'] in ["pom"]:
            self.seedimage, self.seed_segmap = self.extract_full_from_pom(self.seedimage, self.seed_segmap)
         
        # Return info in a tuple
        # return (self.seedimage, self.seed_segmap, self.seedinfo)
         
    def extract_full_from_pom(self,seedimage,seed_segmap):
        """ Given the seed image and segmentation images for the NIRISS POM field of view, 
        extract the central 2048x2048 pixel area where the detector sits.  The routine is only 
        called when the mode is "pom".  The mode is set to "imaging" in these routine, as after 
        the routine is called the subsequent results are the same as when the mode is set to 
        "imaging" in the parameter file.
        
        Parameters:
        -----------
        
        seedimage : numpy.ndarray (float)   dimension 2322x2322 pixels
        seed_segmap : numpy.ndarray (int)    dimension 2322x2322 pixels
        
        Returns:
        ---------
        
        newseedimage : numpy.ndarray (float)  dimension 2048x2048
        newseed_segmap : numpy.ndarray (int)   dimension 2048x2048
        
        """
        # For the NIRISS POM mode, extact the central 2048x2048 pixels for the 
        # ramp simulation.  Set the mode back to "imaging".
        newseedimage = np.copy(seedimage[self.coord_adjust['yoffset']:self.coord_adjust['yoffset']+2048,self.coord_adjust['xoffset']:self.coord_adjust['xoffset']+2048])
        newseed_segmap = np.copy(seed_segmap[self.coord_adjust['yoffset']:self.coord_adjust['yoffset']+2048,self.coord_adjust['xoffset']:self.coord_adjust['xoffset']+2048])
        self.params['Inst']['mode'] = "imaging" 
        return newseedimage, newseed_segmap
         
    def add_detector_to_zeropoints(self, detector):
        """Manually add detector dependence to the zeropoint table for
        NIRCam and NIRISS simualtions. This is being done as a placeholder
        for the future, where we expect zeropoints to be detector-dependent.

        Parameters:
        -----------
        detector : str
            Name of detector to add to the table

        Returns:
        --------
        Nothing
        """
        # Add "Detector" to the list of column names
        base_table = copy.deepcopy(self.zps)
        num_entries = len(self.zps)
        det_column = Column(np.repeat(detector, num_entries), name="Detector")
        base_table.add_column(det_column, index=0)
        return base_table

    def prepare_PAM(self):
        """
        Read in and prepare the pixel area map (PAM), to be used
        during the seed creation process.

        Parameters:
        -----------
        None

        Returns:
        --------
        None
        """
        fname = self.params['Reffiles']['pixelAreaMap']

        # Read in PAM
        try:
            pam, header = fits.getdata(fname, header=True)
        except:
            raise IOError('WARNING: unable to read in {}'.format(fname))

        # Crop to expected subarray
        try:
            pam = pam[self.subarray_bounds[1]:self.subarray_bounds[3]+1,
                      self.subarray_bounds[0]:self.subarray_bounds[2]+1]
        except:
            raise ValueError("Unable to crop pixel area map to expected subarray.")

        # If we are making a grism direct image, we need to embed the true pixel area
        # map in an array of the appropriate dimension, where any pixels outside the
        # actual aperture are set to 1.0
        if (self.params['Output']['grism_source_image']) or (self.params['Inst']['mode'] in ["pom"]):
            mapshape = pam.shape
            #cannot use this: g, yd, xd = signalramp.shape
            #need to update dimensions: self.pam = np.ones((yd, xd))
            self.pam = np.ones(self.output_dims)
            ys = self.coord_adjust['yoffset']
            xs = self.coord_adjust['xoffset']
            self.pam[ys:ys+mapshape[0], xs:xs+mapshape[1]] = np.copy(pam)
        else:
            self.pam = pam

    def pad_wfss_subarray(self, seed, seg):
        """
        WFSS seed images that are to go into the disperser
        must be full frame (or larger). The disperser cannot
        work on subarray images. So embed the subarray seed image
        in a full-frame sized array.

        Parameters:
        -----------
        None

        Returns:
        --------
        Padded seed image and segmentation map
        """
        seeddim = seed.shape
        nx = np.int(2048 * self.grism_direct_factor)
        ffextra = np.int((nx - 2048) / 2)
        bounds = np.array(self.subarray_bounds)

        subextrax = np.int((seeddim[-1] - bounds[2]) / 2)
        subextray = np.int((seeddim[-2] - bounds[3]) / 2)

        extradiffy = ffextra - subextray
        extradiffx = ffextra - subextrax
        exbounds = [extradiffx, extradiffy, extradiffx+seeddim[-1]-1, extradiffy+seeddim[-2]-1]


        if len(seeddim) == 2:
            padded_seed = np.zeros((nx, nx))
            padded_seed[exbounds[1]:exbounds[3] + 1, exbounds[0]:exbounds[2] + 1] = seed
            padded_seg = np.zeros((nx, nx), dtype=np.int)
            padded_seg[exbounds[1]:exbounds[3] + 1, exbounds[0]:exbounds[2] + 1] = seg
        elif len(seeddim) == 4:
            padded_seed = np.zeros((seeddim[0], seeddim[1], nx, nx))
            padded_seed[:, :, exbounds[1]:exbounds[3] + 1, exbounds[0]:exbounds[2] + 1] = seed
            padded_seg = np.zeros((seeddim[0], seeddim[1], nx, nx), dtype=np.int)
            padded_seg[:, :, exbounds[1]:exbounds[3] + 1, exbounds[0]:exbounds[2] + 1] = seg
        else:
            raise ValueError("Seed image is not 2D or 4D. It should be.")
        return padded_seed, padded_seg

    def saveSeedImage(self):
        # Create the grism direct image or ramp to be saved
        arrayshape = self.seedimage.shape
        if len(arrayshape) == 2:
            units = 'ADU/sec'
            yd, xd = arrayshape
            tgroup = 0.
            print('Seed image is 2D.')
        elif len(arrayshape) == 3:
            units = 'ADU'
            g, yd, xd = arrayshape
            tgroup = self.frametime * (self.params['Readout']['nframe'] + self.params['Readout']['nskip'])
            print('Seed image is 3D.')
        elif len(arrayshape) == 4:
            units = 'ADU'
            integ, g, yd, xd = arrayshape
            tgroup = self.frametime * (self.params['Readout']['nframe'] + self.params['Readout']['nskip'])
            print('Seed image is 4D.')

        xcent_fov = xd / 2
        ycent_fov = yd / 2

        kw = {}
        kw['xcenter'] = xcent_fov
        kw['ycenter'] = ycent_fov
        kw['units'] = units
        kw['TGROUP'] = tgroup
        if self.params['Readout']['pupil'][0].upper() == 'F':
            usefilt = 'pupil'
        else:
            usefilt = 'filter'

        self.seed_file = os.path.join(self.basename + '_' + self.params['Readout'][usefilt] + '_seed_image.fits')

        # Set FGS filter to "N/A" in the output file
        # as this is the value DMS looks for.
        if self.params['Readout'][usefilt] == "NA":
            self.params['Readout'][usefilt] = "N/A"
        kw['filter'] = self.params['Readout'][usefilt]
        kw['PHOTFLAM'] = self.photflam
        kw['PHOTFNU'] = self.photfnu
        kw['PHOTPLAM'] = self.pivot * 1.e4 # put into angstroms
        kw['NOMXDIM'] = self.nominal_dims[1]
        kw['NOMYDIM'] = self.nominal_dims[0]
        kw['NOMXSTRT'] = self.coord_adjust['xoffset'] + 1
        kw['NOMXEND'] = self.nominal_dims[1] + self.coord_adjust['xoffset']
        kw['NOMYSTRT'] = self.coord_adjust['yoffset'] + 1
        kw['NOMYEND'] = self.nominal_dims[0] + self.coord_adjust['yoffset']

        # Seed images provided to disperser are always embedded in an array
        # with dimensions equal to full frame * self.grism_direct_factor
        if self.params['Inst']['mode'] in ['wfss', 'ts_wfss']:
            kw['NOMXDIM'] = self.ffsize
            kw['NOMYDIM'] = self.ffsize
            kw['NOMXSTRT'] = np.int(self.ffsize * (self.grism_direct_factor - 1) / 2.)
            kw['NOMXEND'] = kw['NOMXSTRT'] + self.ffsize - 1
            kw['NOMYSTRT'] = np.int(self.ffsize * (self.grism_direct_factor - 1) / 2.)
            kw['NOMYEND'] = kw['NOMYSTRT'] + self.ffsize - 1

        kw['GRISMPAD'] = self.grism_direct_factor
        self.seedinfo = kw
        self.saveSingleFits(self.seedimage, self.seed_file, key_dict=kw, image2=self.seed_segmap, image2type='SEGMAP')
        print("Seed image and segmentation map saved as {}".format(self.seed_file))
        print("Seed image, segmentation map, and metadata available as:")
        print("self.seedimage, self.seed_segmap, self.seedinfo.")

    def fullPaths(self):
        # Expand all input paths to be full paths
        # This is to allow for easier Condor-ization of
        # many runs
        pathdict = {'Reffiles':['dark', 'linearized_darkfile', 'superbias',
                                'subarray_defs', 'linearity',
                                'saturation', 'gain', 'pixelflat',
                                'illumflat', 'ipc', 'astrometric',
                                'crosstalk', 'occult', 'pixelAreaMap',
                                'flux_cal', 'readpattdefs', 'filter_throughput'],
                    'simSignals':['pointsource', 'psfpath', 'galaxyListFile', 'extended',
                                  'movingTargetList', 'movingTargetSersic',
                                  'movingTargetExtended', 'movingTargetToTrack'],
                    'Output':['file', 'directory']}

        all_config_files = {'nircam': {'Reffiles-subarray_defs': 'NIRCam_subarray_definitions.list',
                                       'Reffiles-flux_cal': 'NIRCam_zeropoints.list',
                                       'Reffiles-crosstalk': 'xtalk20150303g0.errorcut.txt',
                                       'Reffiles-readpattdefs': 'nircam_read_pattern_definitions.list',
                                       'Reffiles-filter_throughput': 'placeholder.txt'},
                            'niriss': {'Reffiles-subarray_defs': 'niriss_subarrays.list',
                                       'Reffiles-flux_cal': 'niriss_zeropoints.list',
                                       'Reffiles-crosstalk': 'niriss_xtalk_zeros.txt',
                                       'Reffiles-readpattdefs': 'niriss_readout_pattern.txt',
                                       'Reffiles-filter_throughput': 'placeholder.txt'},
                            'fgs': {'Reffiles-subarray_defs': 'guider_subarrays.list',
                                    'Reffiles-flux_cal': 'guider_zeropoints.list',
                                    'Reffiles-crosstalk': 'guider_xtalk_zeros.txt',
                                    'Reffiles-readpattdefs': 'guider_readout_pattern.txt',
                                    'Reffiles-filter_throughput': 'placeholder.txt'}}
        config_files = all_config_files[self.params['Inst']['instrument'].lower()]

        for key1 in pathdict:
            for key2 in pathdict[key1]:
                if self.params[key1][key2].lower() not in ['none', 'config']:
                    self.params[key1][key2] = os.path.abspath(os.path.expandvars(self.params[key1][key2]))
                elif self.params[key1][key2].lower() == 'config':
                    cfile = config_files['{}-{}'.format(key1, key2)]
                    fpath = os.path.join(self.modpath, 'config', cfile)
                    self.params[key1][key2] = fpath
                    print("'config' specified: Using {} for {}:{} input file".format(fpath, key1, key2))

    def mag_to_countrate(self, magsys, mag, photfnu=None, photflam=None):
        # Convert object magnitude to counts/sec
        #
        # For NIRISS AMI mode, the count rate values calculated need to be
        # scaled by a factor 0.15/0.84 = 0.17857.  The 0.15 value is the
        # throughput of the NRM, while the 0.84 value is the throughput of the
        # imaging CLEARP element that is in place in the pupil wheel for the
        # normal imaging observations.
        if self.params['Inst']['mode'] in ['ami']:
            count_scale = 0.15 / 0.84
        else:
            count_scale = 1.
        if magsys.lower() == 'abmag':
            try:
                return count_scale * (10**((mag + 48.599934378) / -2.5) / photfnu)
            except:
                raise ValueError(("AB mag to countrate conversion failed."
                                  "magnitude = {}, photfnu = {}".format(mag, photfnu)))
        if magsys.lower() == 'vegamag':
            try:
                return count_scale * (10**((self.vegazeropoint - mag) / 2.5))
            except:
                raise ValueError(("Vega mag to countrate conversion failed."
                                  "magnitude = {}".format(mag)))
        if magsys.lower() == 'stmag':
            try:
                return count_scale * (10**((mag + 21.099934378) / -2.5) / photflam)
            except:
                raise ValueError(("ST mag to countrate conversion failed."
                                  "magnitude = {}, photflam = {}".format(mag, photflam)))

    def combineSimulatedDataSources(self, inputtype, input1, mov_tar_ramp):
        """Combine the exposure containing the trailed sources with the
        countrate image containing the static sources
        inputtype can be 'countrate' in which case input needs to be made
        into a ramp before combining with mov_tar_ramp, or 'ramp' in which
        case you can combine directly. Use 'ramp' with
        non-sidereal TRACKING data, and 'countrate' with sidereal TRACKING data
        """
        if inputtype == 'countrate':
            # First change the countrate image into a ramp
            yd, xd = input1.shape
            numints = self.params['Readout']['nint']
            num_frames = self.params['Readout']['ngroup'] * \
                (self.params['Readout']['nframe'] + self.params['Readout']['nskip'])
            print("Countrate image of synthetic signals being converted to "
                  "RAPID/NISRAPID integration with {} frames.".format(num_frames))
            input1_ramp = np.zeros((numints, num_frames, yd, xd))
            for i in range(num_frames):
                input1_ramp[0, i, :, :] = input1 * self.frametime * (i + 1)
            if numints > 1:
                for integ in range(1, numints):
                    input1_ramp[integ, :, :, :] = input1_ramp[0, :, :, :]

        else:
            # If input1 is a ramp rather than a countrate image
            input1_ramp = input1

        # Combine the input1 ramp and the moving target ramp, which are
        # now both RAPID mode
        totalinput = input1_ramp + mov_tar_ramp
        return totalinput

    def make_trailed_ramp(self):
        # Create a ramp for objects that are trailing through
        # the field of view during the integration
        mov_targs_ramps = []
        mov_targs_segmap = None

        if self.params['Telescope']['tracking'].lower() != 'non-sidereal':
            tracking = False
            ra_vel = None
            dec_vel = None
        else:
            tracking = True
            ra_vel = self.ra_vel
            dec_vel = self.dec_vel
            # print("Moving target mode, creating trailed object with")
            # print("RA velocity of {} and dec_val of {}".format(ra_vel, dec_vel))

        if self.runStep['movingTargets']:
            print("Adding moving point sources to seed image.")
            mov_targs_ptsrc, mt_ptsrc_segmap = self.movingTargetInputs(self.params['simSignals']['movingTargetList'],
                                                                       'pointSource',
                                                                       MT_tracking=tracking,
                                                                       tracking_ra_vel=ra_vel,
                                                                       tracking_dec_vel=dec_vel)
            # Multiply by pixel area map since these sources are trailed across detector
            mov_targs_ptsrc *= self.pam
            mov_targs_ramps.append(mov_targs_ptsrc)
            mov_targs_segmap = np.copy(mt_ptsrc_segmap)

        # moving target using a sersic object
        if self.runStep['movingTargetsSersic']:
            print("Adding moving galaxies to seed image.")
            mov_targs_sersic, mt_galaxy_segmap = self.movingTargetInputs(self.params['simSignals']['movingTargetSersic'],
                                                                         'galaxies',
                                                                         MT_tracking=tracking,
                                                                         tracking_ra_vel=ra_vel,
                                                                         tracking_dec_vel=dec_vel)
            # Multiply by pixel area map
            mov_targs_sersic *= self.pam
            mov_targs_ramps.append(mov_targs_sersic)
            if mov_targs_segmap is None:
                mov_targs_segmap = np.copy(mt_galaxy_segmap)
            else:
                mov_targs_segmap += mt_galaxy_segmap

        # moving target using an extended object
        if self.runStep['movingTargetsExtended']:
            print("Adding moving extended sources to seed image.")
            mov_targs_ext, mt_ext_segmap = self.movingTargetInputs(self.params['simSignals']['movingTargetExtended'],
                                                                   'extended',
                                                                   MT_tracking=tracking,
                                                                   tracking_ra_vel=ra_vel,
                                                                   tracking_dec_vel=dec_vel)
            # Multiply by pixel area map
            mov_targs_ext *= self.pam
            mov_targs_ramps.append(mov_targs_ext)
            if mov_targs_segmap is None:
                mov_targs_segmap = np.copy(mt_ext_segmap)
            else:
                mov_targs_segmap += mt_ext_segmap

        mov_targs_integration = None
        if self.runStep['movingTargets'] or self.runStep['movingTargetsSersic'] or self.runStep['movingTargetsExtended']:
            # Combine the ramps of the moving targets if there is more than one type
            mov_targs_integration = mov_targs_ramps[0]
            if len(mov_targs_ramps) > 1:
                for i in range(1, len(mov_targs_ramps)):
                    mov_targs_integration += mov_targs_ramps[i]
        return mov_targs_integration, mov_targs_segmap

    def calcCoordAdjust(self):
        # Calculate the factors by which to expand the output array size, as well as the coordinate
        # offsets between the nominal output array and the input lists if the observation being
        # modeled is wfss

        dtor = math.radians(1.)

        # Normal imaging with grism image requested
        if self.params['Output']['grism_source_image']:
            self.coord_adjust['x'] = self.grism_direct_factor
            self.coord_adjust['y'] = self.grism_direct_factor
            self.coord_adjust['xoffset'] = np.int((self.grism_direct_factor - 1.) *
                                                  (self.subarray_bounds[2] -
                                                   self.subarray_bounds[0] + 1) / 2.)
            self.coord_adjust['yoffset'] = np.int((self.grism_direct_factor - 1.) *
                                                  (self.subarray_bounds[3] -
                                                   self.subarray_bounds[1] + 1) / 2.)
                  
        if self.params['Inst']['mode'] in ["pom"]:
            # change the values for the NIRISS/POM mode.  Add 137 pixels extra space around the main image area, full frame.
            self.output_dims = [2322,2322]
            self.coord_adjust['x'] = 2322./2048.
            self.coord_adjust['y'] = 2322./2048.
            self.coord_adjust['xoffset'] = np.int((self.coord_adjust['x'] - 1.) *
                                                  (self.subarray_bounds[2] -
                                                   self.subarray_bounds[0] + 1) / 2.)
            self.coord_adjust['yoffset'] = np.int((self.coord_adjust['y'] - 1.) *
                                                  (self.subarray_bounds[3] -
                                                   self.subarray_bounds[1] + 1) / 2.)

    def non_sidereal_seed(self):
        """
        Create a seed EXPOSURE in the case where the instrument is tracking
        a non-sidereal target
        """

        # Create a count rate image containing only the non-sidereal target(s)
        # These will be stationary in the fov
        nonsidereal_countrate, nonsidereal_segmap, self.ra_vel, self.dec_vel, vel_flag \
            = self.nonsidereal_CRImage(self.params['simSignals']['movingTargetToTrack'])

        # Expand into a RAPID exposure and convert from signal rate to signals
        ns_yd, ns_xd = nonsidereal_countrate.shape
        ns_int = self.params['Readout']['nint']
        ns_group = self.params['Readout']['ngroup']
        ns_nframe = self.params['Readout']['nframe']
        ns_nskip = self.params['Readout']['nskip']
        totframes = ns_group * (ns_nframe + ns_nskip)
        tmptimes = self.frametime * np.arange(1, totframes + 1)

        non_sidereal_ramp = np.zeros((ns_int, totframes, ns_yd, ns_xd))
        for i in range(totframes):
            for integ in range(ns_int):
                non_sidereal_ramp[integ, i, :, :] = nonsidereal_countrate * tmptimes[i]

        # Now we need to collect all the other sources (point sources,
        # galaxies, extended) in the other input files, and treat them
        # as targets which will move across the field of view during
        # the exposure.
        mtt_data_list = []
        mtt_data_segmap = None

        if self.runStep['pointsource']:
            # Now ptsrc is a list, which we need to provide to
            # movingTargetInputs
            print("Adding moving background point sources to seed image.")
            mtt_ptsrc, mtt_ptsrc_segmap = self.movingTargetInputs(self.params['simSignals']['pointsource'],
                                                                  'pointSource',
                                                                  MT_tracking=True,
                                                                  tracking_ra_vel=self.ra_vel,
                                                                  tracking_dec_vel=self.dec_vel,
                                                                  trackingPixVelFlag=vel_flag)
            # Multiply by pixel area map since these sources are trailed
            # across detector
            mtt_ptsrc *= self.pam
            mtt_data_list.append(mtt_ptsrc)
            if mtt_data_segmap is None:
                mtt_data_segmap = np.copy(mtt_ptsrc_segmap)
            else:
                mtt_data_segmap += mtt_ptsrc_segmap
            print(("Done with creating moving targets from {}"
                   .format(self.params['simSignals']['pointsource'])))

        if self.runStep['galaxies']:
            print("Adding moving background galaxies to seed image.")
            mtt_galaxies, mtt_galaxies_segmap = self.movingTargetInputs(self.params['simSignals']['galaxyListFile'],
                                                                        'galaxies',
                                                                        MT_tracking=True,
                                                                        tracking_ra_vel=self.ra_vel,
                                                                        tracking_dec_vel=self.dec_vel,
                                                                        trackingPixVelFlag=vel_flag)
            # Multiply by pixel area map
            mtt_galaxies *= self.pam
            mtt_data_list.append(mtt_galaxies)
            if mtt_data_segmap is None:
                mtt_data_segmap = np.copy(mtt_galaxies_segmap)
            else:
                mtt_data_segmap += mtt_galaxies_segmap

            print(("Done with creating moving targets from {}".
                   format(self.params['simSignals']['galaxyListFile'])))

        if self.runStep['extendedsource']:
            print("Adding moving background extended sources to seed image.")
            mtt_ext, mtt_ext_segmap = self.movingTargetInputs(self.params['simSignals']['extended'],
                                                              'extended',
                                                              MT_tracking=True,
                                                              tracking_ra_vel=self.ra_vel,
                                                              tracking_dec_vel=self.dec_vel,
                                                              trackingPixVelFlag=vel_flag)
            # Multiply by pixel area map
            mtt_ext *= self.pam
            mtt_data_list.append(mtt_ext)
            if mtt_data_segmap is None:
                mtt_data_segmap = np.copy(mtt_ext_segmap)
            else:
                mtt_data_segmap += mtt_ext_segmap

            print(("Done with creating moving targets from {}".
                   format(self.params['simSignals']['extended'])))

        # Add in the other objects which are not being tracked on
        # (i.e. the sidereal targets)
        if len(mtt_data_list) > 0:
            for i in range(len(mtt_data_list)):
                non_sidereal_ramp += mtt_data_list[i]
                # non_sidereal_zero += mtt_zero_list[i]
        if mtt_data_segmap is not None:
            nonsidereal_segmap += mtt_data_segmap
        return non_sidereal_ramp, nonsidereal_segmap


    def readMTFile(self, filename):
        """
        Read in moving target list file

        Arguments:
        ----------
        filename : str
            name of moving target catalog file

        Returns:
        --------
        returns : obj
            Table containing moving target entries
            pixelflag (boolean) -- If true, locations are in units of
                pixels. If false, locations are RA, Dec
            pixelvelflag (boolean) -- If true, moving target velocities
                are in units of pixels/hour. If false, arcsec/hour
            magsys -- magnitude system of the moving target magnitudes
        """
        mtlist = ascii.read(filename, comment='#')

        # Convert all relevant columns to floats
        for col in mtlist.colnames:
            if mtlist[col].dtype in ['int64', 'int']:
                mtlist[col] = mtlist[col].data * 1.

        # Check to see whether the position is in x,y or ra,dec
        pixelflag = False
        try:
            if 'position_pixels' in mtlist.meta['comments'][0:4]:
                pixelflag = True
        except:
            pass

        # If present, check whether the velocity entries are pix/sec
        # or arcsec/sec.
        pixelvelflag = False
        try:
            if 'velocity_pixels' in mtlist.meta['comments'][0:4]:
                pixelvelflag = True
        except:
            pass

        # If present, check whether the radius entries (for galaxies)
        # are in arcsec or pixels. If in arcsec, change to pixels
        if 'radius' in mtlist.colnames:
            if 'radius_pixels' not in mtlist.meta['comments'][0:4]:
                mtlist['radius'] /= self.siaf.XSciScale

        # If galaxies are present, change position angle from degrees
        # to radians
        if 'pos_angle' in mtlist.colnames:
            mtlist['pos_angle'] = mtlist['pos_angle'] * np.pi / 180.

        # Check to see if magnitude system is specified in comments
        # If not, assume AB mags
        msys = 'abmag'

        condition = ('stmag' in mtlist.meta['comments'][0:4]) | ('vegamag' in mtlist.meta['comments'][0:4])
        if condition:
            msys = [l for l in mtlist.meta['comments'][0:4] if 'mag' in l][0]
            msys = msys.lower()

        return mtlist, pixelflag, pixelvelflag, msys.lower()

    def basic_get_image(self, filename):
        """
        Read in image from a fits file

        Parameters:
        -----------
        filename : str
            Name of fits file to be read in

        Returns:
        --------
        data : obj
            numpy array of data within file

        header : obj
            Header from 0th extension of data file
        """
        data, header = fits.getdata(filename, header=True)
        return data, header

    def get_index_numbers(self, catalog_table):
        """Get index numbers associated with the sources in a catalog

        Parameters
        ----------
        catalog_table : astropy.table.Table
            Source catalog read in from an ascii file

        Returns
        -------
        indexes : list
            List of index numbers corresponding to sources in the catalog
        """
        # If the input catalog has an index column
        # use that, otherwise add one
        if 'index' in catalog_table.colnames:
            indexes = catalog_table['index']
        else:
            indexes = np.arange(1, len(catalog_table['x_or_RA']) + 1)
        # Make sure there is no 0th object
        if np.min(indexes) == 0:
            indexes += 1
        # Make sure the index numbers don't overlap with any
        # sources already present. Increment the maxindex
        # value.
        if np.min(indexes) <= self.maxindex:
            indexes += self.maxindex
        self.maxindex = np.max(indexes)
        return indexes

    def movingTargetInputs(self, filename, input_type, MT_tracking=False,
                           tracking_ra_vel=None, tracking_dec_vel=None,
                           trackingPixVelFlag=False):
        """Read in listfile of moving targets and perform needed
        calculations to get inputs for moving_targets.py

        Parameters
        ----------

        filename : str
            Name of catalog contining moving target sources

        input_type : str
            Specifies type of sources. Can be 'pointSource','galaxies', or 'extended'

        MT_tracking : bool
            If True, observation is non-sidereal (i.e. telescope is tracking the moving target)

        tracking_ra_vel : float
            Velocity of the moving target in the detector x or right ascension direction.
            Units are pixels/hour or arcsec/hour depending on trackingPixVelFlag.

        tracking_dec_vel : float
            Velocity of moving target in the detector y or declination direction.
            Units are pixels/hour or arcsec/hour depending on trackingPixVelFlag.

        trackingPixVelFlag : bool
            If True, tracking_ra_vel and tracking_dec_vel are in units of pixels/hour, and
            velocities are in the detector x and y directions, respectively.
            If False, velocity untis are arcsec/hour and directions are RA, and Dec.

        Returns
        -------

        mt_integration : numpy.ndarray
            4D array containing moving target seed image

        moving_segmap.segmap : numpy.ndarray
            2D array containing segmentation map that goes with the seed image.
            Segmentation map is based on the final frame in the seed image.
        """
        # Read input file - should be able to use for all modes
        mtlist, pixelFlag, pixvelflag, magsys = self.readMTFile(filename)

        # If the input catalog has an index column
        # use that, otherwise add one
        indexes = self.get_index_numbers(mtlist)

        if MT_tracking is True:
            # Here, we are tracking a non-sidereal target.
            try:
                # If there are moving targets on top of the non-
                # sidereal tracking (e.g. tracking Io but Europa
                # comes into the fov), then the velocity vector
                # of the moving target needs to be adjusted.
                # If the input catalog already contains
                # 'x_or_RA_velocity' then we know we have a moving
                # target. If it doesn't, then we have sidereal
                # targets, and we can simply set their velocity
                # as the inverse of that being tracked.
                mtlist['x_or_RA_velocity'] -= tracking_ra_vel
                mtlist['y_or_Dec_velocity'] -= tracking_dec_vel
                pixvelflag = trackingPixVelFlag
            except:
                print('Setting velocity of targets equal to the non-sidereal tracking velocity')
                mtlist['x_or_RA_velocity'] = 0. - tracking_ra_vel
                mtlist['y_or_Dec_velocity'] = 0. - tracking_dec_vel
                pixvelflag = trackingPixVelFlag

        # Exposure times for all frames
        numints = self.params['Readout']['nint']
        numgroups = self.params['Readout']['ngroup']
        numframes = self.params['Readout']['nframe']
        numskips = self.params['Readout']['nskip']
        numresets = self.params['Readout']['resets_bet_ints']

        frames_per_group = numframes + numskips
        total_frames = numgroups * frames_per_group
        # If only one integration per exposure, then total_frames
        # above is correct. For >1 integration, we need to add the reset
        # frame to each integration (except the first), and sum the number of
        # frames for all integrations

        if numints > 1:
            # Frames for all integrations
            total_frames *= numints
            # Add the resets for all but the first and last integrations
            total_frames += (numresets * (numints - 1))

        frameexptimes = self.frametime * np.arange(-1, total_frames)

        # output image dimensions
        dims = self.nominal_dims
        newdimsx = np.int(dims[1] * self.coord_adjust['x'])
        newdimsy = np.int(dims[0] * self.coord_adjust['y'])

        # Set up seed integration
        mt_integration = np.zeros((numints, total_frames, newdimsy, newdimsx))

        # Corresponding (2D) segmentation map
        moving_segmap = segmap.SegMap()
        moving_segmap.xdim = newdimsx
        moving_segmap.ydim = newdimsy
        moving_segmap.initialize_map()

        # Check the source list and remove any sources that are well outside the
        # field of view of the detector. These sources cause the coordinate
        # conversion to hang.
        indexes, mtlist = self.remove_outside_fov_sources(indexes, mtlist, pixelFlag, 4096)

        # Determine the name of the column to use for source magnitudes
        mag_column = self.select_magnitude_column(mtlist, filename)

        times = []
        obj_counter = 0
        time_reported = False
        for index, entry in zip(indexes, mtlist):
            start_time = time.time()
             # For each object, calculate x,y or RA,Dec of initial position
            pixelx, pixely, ra, dec, ra_str, dec_str = self.get_positions(
                entry['x_or_RA'], entry['y_or_Dec'], pixelFlag, 4096)

            # Now generate a list of x,y position in each frame
            if pixvelflag is False:
                # Calculate the RA,Dec in each frame
                # input velocities are arcsec/hour. ra/dec are in units of degrees,
                # so divide velocities by 3600^2.
                ra_frames = ra + (entry['x_or_RA_velocity'] / 3600. / 3600.) * frameexptimes
                dec_frames = dec + (entry['y_or_Dec_velocity'] / 3600. / 3600.) * frameexptimes

                x_frames = []
                y_frames = []
                for in_ra, in_dec in zip(ra_frames, dec_frames):
                    # Calculate the x,y position at each frame
                    px, py, pra, pdec, pra_str, pdec_str = self.get_positions(in_ra, in_dec, False, 4096)
                    x_frames.append(px)
                    y_frames.append(py)
                x_frames = np.array(x_frames)
                y_frames = np.array(y_frames)

            else:
                # If input velocities are pixels/hour, then generate the list of
                # x,y in each frame directly
                x_frames = pixelx + (entry['x_or_RA_velocity'] / 3600.) * frameexptimes
                y_frames = pixely + (entry['y_or_Dec_velocity'] / 3600.) * frameexptimes

            # If we have a point source, we can easily determine whether
            # it completely misses the detector, since we know the size
            # of the stamp already. For galaxies and extended sources,
            # we have to get the stamp image first to see if any part of
            # the stamp lands on the detector.
            status = 'on'
            if input_type == 'pointSource':
                status = self.on_detector(x_frames, y_frames, self.centerpsf.shape,
                                          (newdimsx, newdimsy))
            if status == 'off':
                continue

            # So now we have xinit,yinit, a list of x,y positions for
            # each frame, and the frametime.
            # Subsample factor can be hardwired for now. outx and outy
            # are also known. So all we need is the stamp image, then
            # we can call moving_targets.py and feed it these things,
            # which contain all the info needed

            if input_type == 'pointSource':
                stamp = self.centerpsf

            elif input_type == 'extended':
                stamp, header = self.basic_get_image(entry['filename'])
                if entry['pos_angle'] != 0.:
                    stamp = self.basicRotateImage(stamp, entry['pos_angle'])

                # Convolve with instrument PSF if requested
                if self.params['simSignals']['PSFConvolveExtended']:
                    stamp = s1.fftconvolve(stamp, self.centerpsf, mode='same')

            elif input_type == 'galaxies':
                stamp = self.create_galaxy(entry['radius'], entry['ellipticity'], entry['sersic_index'],
                                           entry['pos_angle'], 1.)
                # Convolve the galaxy with the instrument PSF
                stamp = s1.fftconvolve(stamp, self.centerpsf, mode='same')

            # Normalize the PSF to a total signal of 1.0
            totalsignal = np.sum(stamp)
            stamp /= totalsignal

            # Scale the stamp image to the requested magnitude
            rate = self.mag_to_countrate(magsys, entry[mag_column],
                                         photfnu=self.photfnu,
                                         photflam=self.photflam)
            stamp *= rate

            # Now that we have stamp images for galaxies and extended
            # sources, check to see if they overlap the detector or not.
            # NOTE: this will only catch sources that never overlap the
            # detector for any of their positions.
            if input_type != 'pointSource':
                status = self.on_detector(x_frames, y_frames, stamp.shape,
                                          (newdimsx, newdimsy))
            if status == 'off':
                continue

            # Each entry will have stamp image as array, ra_init, dec_init,
            # ra_velocity, dec_velocity, frametime, numframes, subsample_factor,
            # outputarrayxsize, outputarrayysize
            # (maybe without the values that will be the same to each entry.

            # Need to feed info into moving_targets one integration at a time.
            # No need to feed in the reset frames, but they are necessary
            # before this point in order to get the timing and positions
            # correct.
            for integ in range(numints):
                framestart = integ * total_frames + integ
                frameend = framestart + total_frames + 1

                # Now check to see if the stamp image overlaps the output
                # aperture for this integration only. Above we removed sources
                # that never overlap the aperture. Here we want to get rid
                # of sources that overlap the detector in some integrations,
                # but not this particular integration
                status = 'on'
                status = self.on_detector(x_frames[framestart:frameend],
                                          y_frames[framestart:frameend],
                                          stamp.shape, (newdimsx, newdimsy))
                if status == 'off':
                    continue

                mt = moving_targets.MovingTarget()
                mt.subsampx = 3
                mt.subsampy = 3

                mt_source = mt.create(stamp, x_frames[framestart:frameend],
                                      y_frames[framestart:frameend],
                                      self.frametime, newdimsx, newdimsy)
                mt_integration[integ, :, :, :] += mt_source

                noiseval = self.single_ron / 100. + self.params['simSignals']['bkgdrate']
                if self.params['Inst']['mode'].lower() in ['wfss', 'ts_wfss']:
                    noiseval += self.grism_background

                if input_type in ['pointSource', 'galaxies']:
                    moving_segmap.add_object_noise(mt_source[-1, :, :], 0, 0, index, noiseval)
                else:
                    indseg = self.seg_from_photutils(mt_source[-1, :, :], index, noiseval)
                    moving_segmap.segmap += indseg

            # Check the elapsed time for creating each object
            elapsed_time = time.time() - start_time
            times.append(elapsed_time)
            if obj_counter > 3 and not time_reported:
                avg_time = np.mean(times)
                total_time = len(indexes) * avg_time
                print(("Expected time to process {} sources: {:.2f} seconds "
                       "({:.2f} minutes)".format(len(indexes), total_time, total_time/60)))
                time_reported = True
            obj_counter += 1
        return mt_integration, moving_segmap.segmap

    def on_detector(self, xloc, yloc, stampdim, finaldim):
        """Given a set of x, y locations, stamp image dimensions,
        and final image dimensions, determine whether the stamp
        image will overlap at all with the final image, or
        completely miss it.

        Parameters
        ---------

        xloc : list
            X-coordinate locations of source

        yloc : list
            Y-coordinate locations of source

        stampdim : tuple
            (x,y) dimension lengths of stamp image

        finaldim : tuple
            (x,y) dimension lengths of final image

        Returns
        -------

        status : str
            state of stamp image:
            "on" -- stamp image fully or partially overlaps the final
                 image for at least one xloc, yloc pair
            "off" -- stamp image never overlaps with final image
        """
        status = 'on'
        stampx, stampy = stampdim
        stampminx = np.min(xloc - (stampx / 2))
        stampminy = np.min(yloc - (stampy / 2))
        stampmaxx = np.max(xloc + (stampx / 2))
        stampmaxy = np.max(yloc + (stampy / 2))
        finalx, finaly = finaldim
        if ((stampminx > finalx) or (stampmaxx < 0) or
           (stampminy > finaly) or (stampmaxy < 0)):
            status = 'off'
        return status

    def get_positions(self, input_x, input_y, pixel_flag, max_source_distance):
        """ Given an input position ( (x,y) or (RA,Dec) ) for a source, calculate
        the corresponding detector (x,y), RA, Dec, and provide RA and Dec strings.

        Parameters
        ----------

        input_x : str
            Detector x coordinate or RA of source. RA can be in decimal degrees or
            (e.g 10:23:34.2 or 10h23m34.2s)

        input_y : str
            Detector y coordinate or Dec of source. Dec can be in decimal degrees
            or (e.g. 10d:23m:34.2s)

        pixel_flag : bool
            True if input_x and input_y are in units of pixels. False if they are
            in the RA, Dec coordinate system.

        max_source_distance : float
            Maximum number of pixels from the aperture's reference location to keep
            a source. Sources very far off the detector will cause the calculation of
            RA, Dec to hang.

        Returns
        -------

        pixelx : float
            Detector x coordinate of source

        pixely : float
            Detector y coordinate of source

        ra : float
            RA of source (degrees)

        dec : float
            Dec of source (degrees)

        ra_string : str
            String representation of RA

        dec_string : str
            String representation of Dec
        """
        try:
            entry0 = float(input_x)
            entry1 = float(input_y)
            if not pixel_flag:
                ra_string, dec_string = self.makePos(entry0, entry1)
                ra_number = entry0
                dec_number = entry1
        except:
            # if inputs can't be converted to floats, then
            # assume we have RA/Dec strings. Convert to floats.
            ra_string = input_x
            dec_string = input_y
            ra_number, dec_number = utils.parse_RA_Dec(ra_string, dec_string)

        # Case where point source list entries are given with RA and Dec
        if not pixel_flag:

            # If distortion is to be included - either with or without the full set of coordinate
            # translation coefficients
            pixel_x, pixel_y = self.RADecToXY_astrometric(ra_number, dec_number)

        else:
            # Case where the point source list entry locations are given in units of pixels
            # In this case we have the source position, and RA/Dec are calculated only so
            # they can be written out into the output source list file.
            pixel_x = entry0
            pixel_y = entry1
            ra_number, dec_number, ra_string, dec_string = self.XYToRADec(pixel_x, pixel_y)
        return pixel_x, pixel_y, ra_number, dec_number, ra_string, dec_string

    def nonsidereal_CRImage(self, file):
        """
        Create countrate image of non-sidereal sources
        that are being tracked.

        Arguments:
        ----------
        file : str
            name of the file containing the tracked moving targets.

        Returns:
        --------
        returns : obj
            countrate image (2D) containing the tracked non-sidereal targets.
        """
        totalCRList = []
        totalSegList = []

        # Read in file containing targets
        targs, pixFlag, velFlag, magsys = self.readMTFile(file)

        # We need to keep track of the proper motion of the
        # target being tracked, because all other objects in
        # the field of view will be moving at the same rate
        # in the opposite direction
        track_ra_vel = targs[0]['x_or_RA_velocity']
        track_dec_vel = targs[0]['y_or_Dec_velocity']

        # Sort the targets by whether they are point sources,
        # galaxies, extended
        ptsrc_rows = []
        galaxy_rows = []
        extended_rows = []
        for i, line in enumerate(targs):
            if 'point' in line['object'].lower():
                ptsrc_rows.append(i)
            elif 'sersic' in line['object'].lower():
                galaxy_rows.append(i)
            else:
                extended_rows.append(i)

        # Re-use functions for the sidereal tracking situation
        if len(ptsrc_rows) > 0:
            ptsrc = targs[ptsrc_rows]
            if pixFlag:
                meta0 = 'position_pixels'
            else:
                meta0 = ''
            if velFlag:
                meta1 = 'velocity_pixels'
            else:
                meta1 = ''
            meta2 = magsys

            meta3 = ('Point sources with non-sidereal tracking. '
                     'File produced by catalog_seed_image.py')
            meta4 = ('from run using non-sidereal moving target '
                     'list {}.'.format(self.params['simSignals']['movingTargetToTrack']))
            ptsrc.meta['comments'] = [meta0, meta1, meta2, meta3, meta4]

            temp_ptsrc_filename = os.path.join(self.params['Output']['directory'],
                                               'temp_non_sidereal_point_sources.list')
            ptsrc.write(temp_ptsrc_filename, format='ascii', overwrite=True)

            ptsrc = self.getPointSourceList(temp_ptsrc_filename)
            ptsrcCRImage, ptsrcCRSegmap = self.makePointSourceImage(ptsrc)
            totalCRList.append(ptsrcCRImage)
            totalSegList.append(ptsrcCRSegmap)

        if len(galaxy_rows) > 0:
            galaxies = targs[galaxy_rows]
            if pixFlag:
                meta0 = 'position_pixels'
            else:
                meta0 = ''
            if velFlag:
                meta1 = 'velocity_pixels'
            else:
                meta1 = ''
            meta2 = magsys
            meta3 = ('Galaxies (2d sersic profiles) with non-sidereal '
                     'tracking. File produced by ramp_simulator.py')
            meta4 = ('from run using non-sidereal moving target '
                     'list {}.'.format(self.params['simSignals']['movingTargetToTrack']))
            galaxies.meta['comments'] = [meta0, meta1, meta2, meta3, meta4]
            galaxies.write(os.path.join(self.params['Output']['directory'], 'temp_non_sidereal_sersic_sources.list'), format='ascii', overwrite=True)

            galaxyCRImage, galaxySegmap = self.makeGalaxyImage('temp_non_sidereal_sersic_sources.list', self.centerpsf)
            galaxyCRImage *= self.pam
            totalCRList.append(galaxyCRImage)
            totalSegList.append(galaxySegmap)

        if len(extended_rows) > 0:
            extended = targs[extended_rows]

            if pixFlag:
                meta0 = 'position_pixels'
            else:
                meta0 = ''
            if velFlag:
                meta1 = 'velocity_pixels'
            else:
                meta1 = ''
            meta2 = magsys
            meta3 = 'Extended sources with non-sidereal tracking. File produced by ramp_simulator.py'
            meta4 = 'from run using non-sidereal moving target list {}.'.format(self.params['simSignals']['movingTargetToTrack'])
            extended.meta['comments'] = [meta0, meta1, meta2, meta3, meta4]
            extended.write(os.path.join(self.params['Output']['directory'], 'temp_non_sidereal_extended_sources.list'), format='ascii', overwrite=True)

            extlist, extstamps = self.getExtendedSourceList('temp_non_sidereal_extended_sources.list')

            # translate the extended source list into an image
            extCRImage, extSegmap = self.makeExtendedSourceImage(extlist, extstamps)

            # if requested, convolve the stamp images with the instrument PSF
            if self.params['simSignals']['PSFConvolveExtended']:
                extCRImage = s1.fftconvolve(extCRImage, self.centerpsf, mode='same')

            extCRImage *= self.pam

            totalCRList.append(extCRImage)
            totalSegList.append(extSegmap)

        # Now combine into a final countrate image of non-sidereal sources (that are being tracked)
        if len(totalCRList) > 0:
            totalCRImage = totalCRList[0]
            totalSegmap = totalSegList[0]
            if len(totalCRList) > 1:
                for i in range(1, len(totalCRList)):
                    totalCRImage += totalCRList[i]
                    totalSegmap += totalSegList[i] + i
        else:
            raise ValueError(("No non-sidereal countrate targets produced."
                              "You shouldn't be here."))
        return totalCRImage, totalSegmap, track_ra_vel, track_dec_vel, velFlag

    def addedSignals(self):
        # Generate a signal rate image from input sources
        if (self.params['Output']['grism_source_image'] == False) and (not self.params['Inst']['mode'] in ["pom"]):
            signalimage = np.zeros(self.nominal_dims)
            segmentation_map = np.zeros(self.nominal_dims)
        else:
            xd = np.int(self.nominal_dims[1] * self.coord_adjust['x'])
            yd = np.int(self.nominal_dims[0] * self.coord_adjust['y'])
            signalimage = np.zeros((yd, xd), dtype=np.float)
            segmentation_map = np.zeros((yd, xd))

        # yd, xd = signalimage.shape
        arrayshape = signalimage.shape

        #MASK IMAGE
        #Create a mask so that we don't add signal to masked pixels
        #Initially this includes only the reference pixels
        #Keep the mask image equal to the true subarray size, since this
        #won't be used to make a requested grism source image
        maskimage = np.zeros((self.ffsize, self.ffsize), dtype=np.int)
        maskimage[4:self.ffsize-4, 4:self.ffsize-4] = 1.

        #crop the mask to match the requested output array
        if "FULL" not in self.params['Readout']['array_name']:
            maskimage = maskimage[self.subarray_bounds[1]:self.subarray_bounds[3] + 1, self.subarray_bounds[0]:self.subarray_bounds[2] + 1]


        # POINT SOURCES
        # Read in the list of point sources to add
        # Adjust point source locations using astrometric distortion
        # Translate magnitudes to counts in a single frame
        if self.runStep['pointsource'] == True:
            pslist = self.getPointSourceList(self.params['simSignals']['pointsource'])

            # translate the point source list into an image
            psfimage, ptsrc_segmap = self.makePointSourceImage(pslist)

            # save the point source image for examination by user
            if self.params['Output']['save_intermediates'] == True:
                psfImageName = self.basename + '_pointSourceRateImage_adu_per_sec.fits'
                h0 = fits.PrimaryHDU(psfimage)
                h1 = fits.ImageHDU(ptsrc_segmap)
                hlist = fits.HDUList([h0, h1])
                hlist.writeto(psfImageName, overwrite=True)
                # ptsrc_seg_file = psfImageName[0:-5] + '_segmap.fits'
                # self.saveSingleFits(psfimage, psfImageName)
                print("Point source image and segmap saved as {}".format(psfImageName))
                # self.saveSingleFits(ptsrc_segmap, ptsrc_seg_file)
                # print("Point source segmentation map saved as {}".format(ptsrc_seg_file))

            # Add the point source image to the overall image
            signalimage = signalimage + psfimage
            segmentation_map += ptsrc_segmap

        # Simulated galaxies
        # Read in the list of galaxy positions/magnitudes to simulate
        # and create a countrate image of those galaxies.
        if self.runStep['galaxies'] == True:
            galaxyCRImage, galaxy_segmap = self.makeGalaxyImage(self.params['simSignals']['galaxyListFile'], self.centerpsf)

            # Multiply by the pixel area map
            galaxyCRImage *= self.pam

            # Add galaxy segmentation map to the master copy
            segmentation_map += galaxy_segmap

            # save the galaxy image for examination by the user
            if self.params['Output']['save_intermediates'] == True:
                galImageName = self.basename + '_galaxyRateImage_adu_per_sec.fits'
                h0 = fits.PrimaryHDU(galaxyCRImage)
                h1 = fits.ImageHDU(galaxy_segmap)
                hlist = fits.HDUList([h0, h1])
                hlist.writeto(galImageName, overwrite=True)
                # self.saveSingleFits(galaxyCRImage, galImageName)
                print("Simulated galaxy image and segmap saved as {}".format(galImageName))

            # add the galaxy image to the signalimage
            signalimage = signalimage + galaxyCRImage

        # read in extended signal image and add the image to the overall image
        if self.runStep['extendedsource'] == True:
            extlist, extstamps = self.getExtendedSourceList(self.params['simSignals']['extended'])

            # translate the extended source list into an image
            extimage, ext_segmap = self.makeExtendedSourceImage(extlist, extstamps)

            # If requested, convolve the extended source image with the instrument PSF
            if self.params['simSignals']['PSFConvolveExtended']:
                extimage = s1.fftconvolve(extimage, self.centerpsf, mode='same')

            # Multiply by the pixel area map
            extimage *= self.pam

            # Add galaxy segmentation map to the master copy
            segmentation_map += ext_segmap

            # Save extended source image and segmap
            if self.params['Output']['save_intermediates'] == True:
                extImageName = self.basename + '_extendedObject_adu_per_sec.fits'
                h0 = fits.PrimaryHDU(extimage)
                h1 = fits.ImageHDU(ext_segmap)
                hlist = fits.HDUList([h0, h1])
                hlist.writeto(extImageName, overwrite=True)
                print("Extended object image and segmap saved as {}".format(extImageName))

            # add the extended image to the synthetic signal rate image
            signalimage = signalimage + extimage

        # ZODIACAL LIGHT
        if self.runStep['zodiacal'] == True:
            #zodiangle = self.eclipticangle() - self.params['Telescope']['rotation']
            zodiangle = self.params['Telescope']['rotation']
            zodiacalimage, zodiacalheader = self.getImage(self.params['simSignals']['zodiacal'], arrayshape, True, zodiangle, arrayshape/2)

            # Multiply by the pixel area map
            zodiacalimage *= self.pam

            signalimage = signalimage + zodiacalimage*self.params['simSignals']['zodiscale']

        # SCATTERED LIGHT - no rotation here.
        if self.runStep['scattered']:
            scatteredimage, scatteredheader = self.getImage(self.params['simSignals']['scattered'],
                                                            arrayshape, False, 0.0, arrayshape/2)

            # Multiply by the pixel area map
            scatteredimage *= self.pam

            signalimage = signalimage + scatteredimage*self.params['simSignals']['scatteredscale']

        # CONSTANT BACKGROUND - multiply by pixel area map first
        signalimage = signalimage + self.params['simSignals']['bkgdrate'] * self.pam

        # Save the final rate image of added signals
        if self.params['Output']['save_intermediates'] == True:
            rateImageName = self.basename + '_AddedSources_adu_per_sec.fits'
            self.saveSingleFits(signalimage, rateImageName)
            print("Signal rate image of all added sources saved as {}".format(rateImageName))

        return signalimage, segmentation_map

    #def getDistortionCoefficients(self, table, from_sys, to_sys, aperture):
    #    '''from the table of distortion coefficients, get the coeffs that correspond
    #    to the requested transformation and return as a list for x and another for y
    #    '''
    #    match = table['AperName'] == aperture
    #    if np.any(match) == False:
    #        raise ValueError("Aperture name {} not found in input CSV file.".format(aperture))

    #    row = table[match]

    #    if ((from_sys == 'science') & (to_sys == 'ideal')):
    #        label = 'Sci2Idl'
    #    elif ((from_sys == 'ideal') & (to_sys == 'science')):
    #        label = 'Idl2Sci'
    #    else:
    #        raise ValueError(("WARNING: from_sys of {} and to_sys of {} not "
    #                          "a valid transformation.".format(from_sys, to_sys)))

    #    # get the coefficients, return as list
    #    X_cols = [c for c in row.colnames if label + 'X' in c]
    #    Y_cols = [c for c in row.colnames if label + 'Y' in c]
    #    x_coeffs = [row[c].data[0] for c in X_cols]
    #    y_coeffs = [row[c].data[0] for c in Y_cols]

    #    # Strip off masked coefficients, where the column exists but there
    #    # is no corresponding coefficient in the SIAF
    #    x_coeffs = [c for c in x_coeffs if np.isfinite(c)]
    #    y_coeffs = [c for c in y_coeffs if np.isfinite(c)]
    #    #x_coeffs = [c if np.isfinite(c) else 0. for c in x_coeffs]
    #    #y_coeffs = [c if np.isfinite(c) else 0. for c in y_coeffs]

    #    # Also get the V2, V3 values of the reference pixel
    #    v2ref = row['V2Ref'].data[0]
    #    v3ref = row['V3Ref'].data[0]

    #    # Get parity and V3 Y angle info
    #    parity = row['VIdlParity'].data[0]
    #    yang = row['V3IdlYAngle'].data[0]
    #    v3scixang = row['V3SciXAngle'].data[0]

    #    # Get pixel scale info - not used but needs to be in output
    #    xsciscale = row['XSciScale'].data[0]
    #    ysciscale = row['YSciScale'].data[0]

    #    return x_coeffs, y_coeffs, v2ref, v3ref, parity, yang, xsciscale, ysciscale, v3scixang

    def getPointSourceList(self, filename):
        # read in the list of point sources to add, and adjust the
        # provided positions for astrometric distortion

        # find the array sizes of the PSF files in the library. Assume they are all the same.
        # We want the distance from the PSF peak to the edge, assuming the peak is centered
        if self.params['simSignals']['psfwfe'] != 0:
            numstr = str(self.params['simSignals']['psfwfe'])
        else:
            numstr = 'zero'
        #psflibfiles = glob.glob(self.params['simSignals']['psfpath'] + '*')
        psflibfiles = glob.glob(os.path.join(self.params['simSignals']['psfpath'], '*.fits'))

        # If a PSF library is specified, then just get the dimensions from one of the files
        if self.params['simSignals']['psfpath'] != None:
            h = fits.open(psflibfiles[0])
            edgex = h[0].header['NAXIS1'] / 2 - 1
            edgey = h[0].header['NAXIS2'] / 2 - 1
            self.psfhalfwidth = np.array([edgex, edgey])
            h.close()
        else:
            # if no PSF library is specified, then webbpsf will be creating the PSF on the
            # fly. In this case, we assume webbpsf's default output size of 301x301 pixels?
            edgex = int(301 / 2)
            edgey = int(301 / 2)
            print("INFO: no PSF library specified, but point sources are to be added to")
            print("the output. PSFs will be generated by WebbPSF on the fly")
            raise NotImplementedError("Not yet implemented.")

        pointSourceList = Table(names=('index', 'pixelx', 'pixely', 'RA', 'Dec', 'RA_degrees',
                                       'Dec_degrees', 'magnitude', 'countrate_e/s',
                                       'counts_per_frame_e'),
                                dtype=('i', 'f', 'f', 'S14', 'S14', 'f', 'f', 'f', 'f', 'f'))

        try:
            lines, pixelflag, magsys = self.readPointSourceFile(filename)
            if pixelflag:
                print("Point source list input positions assumed to be in units of pixels.")
            else:
                print("Point list input positions assumed to be in units of RA and Dec.")
        except:
            raise NameError("WARNING: Unable to open the point source list file {}".format(filename))

        # File to save adjusted point source locations
        psfile = self.params['Output']['file'][0:-5] + '_pointsources.list'
        pslist = open(psfile, 'w')

        # If the input catalog has an index column
        # use that, otherwise add one
        indexes = self.get_index_numbers(lines)

        dtor = math.radians(1.)
        nx = (self.subarray_bounds[2] - self.subarray_bounds[0]) + 1
        ny = (self.subarray_bounds[3] - self.subarray_bounds[1]) + 1
        xc = (self.subarray_bounds[2] + self.subarray_bounds[0]) / 2.
        yc = (self.subarray_bounds[3] + self.subarray_bounds[1]) / 2.

        # Define the min and max source locations (in pixels) that fall onto the subarray
        # Include the effects of a requested grism_direct image, and also keep sources that
        # will only partially fall on the subarray
        # pixel coords here can still be negative and kept if the grism image is being made

        # First, coord limits for just the subarray
        miny = 0
        maxy = self.subarray_bounds[3] - self.subarray_bounds[1]
        minx = 0
        maxx = self.subarray_bounds[2] - self.subarray_bounds[0]

        # Expand the limits if a grism direct image is being made
        if (self.params['Output']['grism_source_image'] == True) or (self.params['Inst']['mode'] in ["pom"]):
            extrapixy = np.int((maxy + 1)/2 * (self.coord_adjust['y'] - 1.))
            miny -= extrapixy
            maxy += extrapixy
            extrapixx = np.int((maxx + 1)/2 * (self.coord_adjust['x'] - 1.))
            minx -= extrapixx
            maxx += extrapixx

        # Now, expand the dimensions again to include point
        # sources that fall only partially on the subarray
        miny -= edgey
        maxy += edgey
        minx -= edgex
        maxx += edgex

        # Write out the RA and Dec of the field center to the output file
        # Also write out column headers to prepare for source list
        pslist.write(("# Field center (degrees): %13.8f %14.8f y axis rotation angle "
                      "(degrees): %f  image size: %4.4d %4.4d\n" %
                      (self.ra, self.dec, self.params['Telescope']['rotation'], nx, ny)))
        pslist.write('#\n')
        pslist.write(("#    Index   RA_(hh:mm:ss)   DEC_(dd:mm:ss)   RA_degrees      "
                      "DEC_degrees     pixel_x   pixel_y    magnitude   counts/sec    counts/frame\n"))

        # Check the source list and remove any sources that are well outside the
        # field of view of the detector. These sources cause the coordinate
        # conversion to hang.
        indexes, lines = self.remove_outside_fov_sources(indexes, lines, pixelflag, 4096)

        # Determine the name of the column to use for source magnitudes
        mag_column = self.select_magnitude_column(lines, filename)

        start_time = time.time()
        times = []
        time_reported = False
        # Loop over input lines in the source list
        for index, values in zip(indexes, lines):
            try:
                # Warn user of how long this calcuation might take...
                if len(times) < 100:
                    elapsed_time = time.time() - start_time
                    times.append(elapsed_time)
                    start_time = time.time()
                elif len(times) == 100 and time_reported is False:
                    avg_time = np.mean(times)
                    total_time = len(indexes) * avg_time
                    print(("Expected time to process {} sources: {:.2f} seconds "
                           "({:.2f} minutes)".format(len(indexes), total_time, total_time/60)))
                    time_reported = True

                pixelx, pixely, ra, dec, ra_str, dec_str = self.get_positions(values['x_or_RA'],
                                                                              values['y_or_Dec'],
                                                                              pixelflag, 4096)

                # Get the input magnitude of the point source
                mag = float(values[mag_column])

                if pixely > miny and pixely < maxy and pixelx > minx and pixelx < maxx:
                    # set up an entry for the output table
                    entry = [index, pixelx, pixely, ra_str, dec_str, ra, dec, mag]

                    # Calculate the countrate for the source
                    countrate = self.mag_to_countrate(magsys, mag, photfnu=self.photfnu,
                                                      photflam=self.photflam)
                    framecounts = countrate * self.frametime

                    # add the countrate and the counts per frame to pointSourceList
                    # since they will be used in future calculations
                    entry.append(countrate)
                    entry.append(framecounts)

                    # add the good point source, including location and counts, to the pointSourceList
                    pointSourceList.add_row(entry)

                    # write out positions, distances, and counts to the output file
                    pslist.write("%i %s %s %14.8f %14.8f %9.3f %9.3f  %9.3f  %13.6e   %13.6e\n" % (index, ra_str, dec_str, ra, dec, pixelx, pixely, mag, countrate, framecounts))
            except:
                pass
        self.n_pointsources = len(pointSourceList)
        print("Number of point sources found within the requested aperture: {}".format(self.n_pointsources))
        # close the output file
        pslist.close()

        # If no good point sources were found in the requested array, alert the user
        if len(pointSourceList) < 1:
            print("INFO: no point sources within the requested array.")
            # print("The point source image option is being turned off")
            # self.runStep['pointsource']=False
            # if self.runStep['extendedsource'] == False and self.runStep['cosmicray'] == False:
            #    print("Error: no input point sources, extended image, nor cosmic rays specified")
            #    print("Exiting...")
            #    sys.exit()

        return pointSourceList

    def remove_outside_fov_sources(self, index, source, pixflag, delta_pixels):
        """Filter out entries in the source catalog that are located well outside the field of
        view of the detector. This can be a fairly rough cut. We just need to remove sources
        that are very far from the detector.

        CURRENTLY NOT USED

        Parameters:
        -----------
        index : list
            List of index numbers corresponding to the sources

        source : Table
            astropy Table containing catalog information

        pixflag : bool
            Flag indicating whether catalog positions are given in units of
            pixels (True), or RA, Dec (False)

        delta_pixels : int
            Number of columns/rows outside of the nominal detector size (2048x2048)
            to keep sources in the source list. (e.g. delta_pixels=2048 will keep all
            sources located at -2048 to 4096.)

        Returns:
        --------
        index : list
            List of filtered index numbers corresponding to sources
            within or close to the field of view

        source : Table
            astropy Table containing filtered list of sources
        """
        catalog_x = source['x_or_RA']
        catalog_y = source['y_or_Dec']

        if pixflag:
            minx = 0 - delta_pixels
            maxx = self.output_dims[1] + delta_pixels
            miny = 0 - delta_pixels
            maxy = self.output_dims[0] + delta_pixels
            good = ((catalog_x > minx) & (catalog_x < maxx) & (catalog_y > miny) & (catalog_y < maxy))
        else:
            delta_degrees = (delta_pixels * self.siaf.XSciScale) / 3600. * u.deg
            reference = SkyCoord(ra=self.ra * u.deg, dec=self.dec * u.deg)

            # Need to determine the units of the RA values.
            # Dec units should always be degrees whether or not they are in decimal
            # or DD:MM:SS or DDd:MMm:SSs formats.
            dec_unit = u.deg
            try:
                # if it can be converted to a float, assume decimal degrees
                entry0 = float(catalog_x[0])
                ra_unit = u.deg
            except ValueError:
                # if it cannot be converted to a float, then the unit is 'hour'
                ra_unit = 'hour'

            # Assume that units are consisent within each column. (i.e. no mixing of
            # 12h:23m:34.5s and 189.87463 degrees within a column)
            catalog = SkyCoord(ra=catalog_x, dec=catalog_y, unit=(ra_unit, dec_unit))
            good = np.where(reference.separation(catalog) < delta_degrees)[0]

        filtered_sources = source[good]
        filtered_indexes = index[good]

        return filtered_indexes, filtered_sources

    def makePointSourceImage(self, pointSources):
        dims = np.array(self.nominal_dims)

        # offset that needs to be applied to the x, y positions of the
        # source list to account for case where we make a point
        # source image that is extra-large, to be used as a grism
        # direct image
        deltax = 0
        deltay = 0

        newdimsx = np.int(dims[1] * self.coord_adjust['x'])
        newdimsy = np.int(dims[0] * self.coord_adjust['y'])
        deltax = self.coord_adjust['xoffset']
        deltay = self.coord_adjust['yoffset']
        dims = np.array([newdimsy, newdimsx])

        # create the empty image
        psfimage = np.zeros((dims[0], dims[1]))

        # create empty segmentation map
        seg = segmap.SegMap()
        seg.xdim = newdimsx
        seg.ydim = newdimsy
        seg.initialize_map()

        #Loop over the entries in the point source list
        interval = self.params['simSignals']['psfpixfrac']
        numperpix = int(1./interval)
        for entry in pointSources:
            # adjust x, y position if the grism output image is requested
            xpos = entry['pixelx'] + deltax
            ypos = entry['pixely'] + deltay

            # desired counts per second in the point source
            counts = entry['countrate_e/s'] # / self.frametime

            # find sub-pixel offsets in position from the center of the pixel
            xoff = math.floor(xpos)
            yoff = math.floor(ypos)
            xfract = abs(xpos-xoff)
            yfract = abs(ypos-yoff)

            # Now we need to determine the proper PSF
            # file to read in from the library
            # This depends on the sub-pixel offsets above
            a_in = interval * int(numperpix*xfract + 0.5) - 0.5
            b_in = interval * int(numperpix*yfract + 0.5) - 0.5

            astr = "{0:.{1}f}".format(a_in, 2)
            bstr = "{0:.{1}f}".format(b_in, 2)

            #generate the psf file name based on the center of the point source
            #in units of fraction of a pixel
            frag = astr + '_' + bstr
            frag = frag.replace('-', 'm')
            frag = frag.replace('.', 'p')

            # now create the PSF image. If no PSF library is supplied
            # then webbpsf will be called to create a PSF. In that case, return
            # zeros right now for the PSF
            if self.params['simSignals']['psfpath'] is None:
                webbpsfimage = self.psfimage
            else:
                # case where PSF library location is specified.
                # Read in the appropriate PSF file
                try:
                    psffn = self.psfname + '_' + frag + '.fits'
                    local = os.path.isfile(psffn)
                    if local:
                        webbpsfimage = fits.getdata(psffn)
                    else:
                        raise FileNotFoundError("PSF file {} not found.".format(psffn))
                except:
                    raise RuntimeError("ERROR: Could not load PSF file {} from library".format(psffn))

            # Normalize the total signal in the PSF as read in
            totalsignal = np.sum(webbpsfimage)
            webbpsfimage /= totalsignal

            # Extract the appropriate subarray from the PSF image if necessary
            # Assume that the brightest pixel corresponds to the peak of the psf
            nyshift, nxshift = np.where(webbpsfimage == np.max(webbpsfimage))
            nyshift = nyshift[0]
            nxshift = nxshift[0]

            psfdims = webbpsfimage.shape
            nx = int(xoff)
            ny = int(yoff)
            i1 = max(nx - nxshift, 0)
            i2 = min(nx + 1 + nxshift, dims[1])
            j1 = max(ny - nyshift, 0)
            j2 = min(ny + 1 + nyshift, dims[0])
            k1 = nxshift - (nx - i1)
            k2 = nxshift + (i2 - nx)
            l1 = nyshift - (ny - j1)
            l2 = nyshift + (j2 - ny)

            # if the cutout for the psf is larger than
            # the psf array, truncate it, along with the array
            # in the source image where it will be placed
            if l2 > psfdims[0]:
                l2 = psfdims[0]
                j2 = j1 + (l2 - l1)

            if k2 > psfdims[1]:
                k2 = psfdims[1]
                i2 = i1 + (k2 - k1)

            # At this point coordinates are in the final output array coordinate system, so there
            # should be no negative values, nor values larger than the output array size
            if j1 < 0 or i1 < 0 or l1 < 0 or k1 < 0:
                print(j1, i1, l1, k1)
                print('bad low')
            if j2 > (dims[0] + 1) or i2 > (dims[1] + 1) or l2 > (psfdims[1] + 1) or k2 > (psfdims[1] + 1):
                print(j2, i2, l2, k2)
                print('bad high')

            try:
                psfimage[j1:j2, i1:i2] = psfimage[j1:j2, i1:i2] + webbpsfimage[l1:l2, k1:k2] * counts
                # Divide readnoise by 100 sec, which is a 10 group RAPID ramp?
                noiseval = self.single_ron / 100. + self.params['simSignals']['bkgdrate']
                if self.params['Inst']['mode'].lower() in ['wfss','ts_wfss']:
                    noiseval += self.grism_background
                seg.add_object_noise(webbpsfimage[l1:l2, k1:k2] * counts, j1, i1, entry['index'], noiseval)
            except:
                # In here we catch sources that are off the edge
                # of the detector. These may not necessarily be caught in
                # getpointsourcelist because if the PSF is not centered
                # in the webbpsf stamp, then the area to be pulled from
                # the stamp may shift off of the detector.
                pass

        return psfimage, seg.segmap

    def cropPSF(self, psf):
        '''take an array containing a psf and crop it such that the brightest
        pixel is in the center of the array'''
        nyshift, nxshift = np.where(psf == np.max(psf))
        nyshift = nyshift[0]
        nxshift = nxshift[0]
        py, px = psf.shape

        xl = nxshift - 0
        xr = px - nxshift - 1
        if xl <= xr:
            xdist = xl
        if xr < xl:
            xdist = xr

        yl = nyshift - 0
        yr = py - nyshift - 1
        if yl <= yr:
            ydist = yl
        if yr < yl:
            ydist = yr

        return psf[nyshift - ydist:nyshift + ydist + 1, nxshift - xdist:nxshift + xdist + 1]

    def readPointSourceFile(self, filename):
        """Read in the point source catalog file

        Parameters:
        -----------
        filename : str
            Filename of catalog file to be read in

        Returns:
        --------
        gtab : Table
            astropy Table containing catalog

        pflag : bool
            Flag indicating units of source locations. True for detector
            pixels, False for RA, Dec

        msys : str
            Magnitude system of the source brightnesses (e.g. 'abmag')
        """
        try:
            gtab = ascii.read(filename)
            # Look at the header lines to see if inputs
            # are in units of pixels or RA, Dec
            pflag = False
            try:
                if 'position_pixels' in gtab.meta['comments'][0:4]:
                    pflag = True
            except:
                pass
            # Check to see if magnitude system is specified
            # in the comments. If not default to AB mag
            msys = 'abmag'
            condition = ('stmag' in gtab.meta['comments'][0:4]) | ('vegamag' in gtab.meta['comments'][0:4])
            if condition:
                msys = [l for l in gtab.meta['comments'][0:4] if 'mag' in l][0]
                msys = msys.lower()

        except:
            raise IOError("WARNING: Unable to open the source list file {}".format(filename))

        return gtab, pflag, msys

    def select_magnitude_column(self, catalog, catalog_file_name):
        """Select the appropriate column to use for source magnitudes from the input source catalog. If there
        is a specific column name constructed as <instrument>_<filter>_magnitude to use for source magnitudes
        (e.g. nircam_f200w_magnitude) then use that. (NOTE: for FGS we search for a column name of
        'fgs_magnitude'). If not, check for a generic 'magnitude' column. If neither are present, raise an
        error.

        Parameters
        ----------

        catalog : astropy.table.Table
            Source catalog

        catalog_file_name : str
            Name of the catalog file. Used only when raising errors.

        Returns
        -------

        specific_mag_col : str
            The name of the catalog column to use for source magnitudes
        """
        # Determine the filter name to look for
        if self.params['Inst']['instrument'].lower() in ['nircam', 'niriss']:
            if self.params['Readout']['pupil'][0].upper() == 'F':
                usefilt = 'pupil'
            else:
                usefilt = 'filter'
            filter_name = self.params['Readout'][usefilt].lower()
            # Construct the column header to look for
            specific_mag_col = "{}_{}_magnitude".format(self.params['Inst']['instrument'].lower(),
                                                        filter_name)

        elif self.params['Inst']['instrument'].lower() == 'fgs':
            specific_mag_col = "fgs_magnitude"

        # Search catalog column names.
        if specific_mag_col in catalog.colnames:
            print("Using {} column in {} for magnitudes".format(specific_mag_col,
                                                                os.path.split(catalog_file_name)[1]))
            return specific_mag_col

        elif 'magnitude' in catalog.colnames:
            print(("WARNING: Catalog {} does not have a magnitude column called {}, "
                   "but does have a generic 'magnitude' column. Continuing simulation using that."
                   .format(os.path.split(catalog_file_name)[1], specific_mag_col)))
            return "magnitude"
        else:
            raise ValueError(("WARNING: Catalog {} has no magnitude column specifically for {} {}, "
                              "nor a generic 'magnitude' column. Unable to proceed."
                              .format(os.path.split(catalog_file_name)[1], self.params['Inst']['instrument'],
                                      filter_name.upper())))

    def makePos(self, alpha1, delta1):
        # given a numerical RA/Dec pair, convert to string
        # values hh:mm:ss
        if alpha1 < 0.:
            alpha1 = alpha1 + 360.
        if delta1 < 0.:
            sign = "-"
            d1 = abs(delta1)
        else:
            sign = " + "
            d1 = delta1
        decd = int(d1)
        value = 60. * (d1 - float(decd))
        decm = int(value)
        decs = 60. * (value - decm)
        a1 = alpha1/15.0
        radeg = int(a1)
        value = 60. * (a1 - radeg)
        ramin = int(value)
        rasec = 60. * (value - ramin)
        alpha2 = "%2.2d:%2.2d:%7.4f" % (radeg, ramin, rasec)
        delta2 = "%1s%2.2d:%2.2d:%7.4f" % (sign, decd, decm, decs)
        alpha2 = alpha2.replace(" ", "0")
        delta2 = delta2.replace(" ", "0")
        # The following fixes a format issue; it is not clear why the signa
        # can have spaces around it in view of the above format string, but
        # that is what happens.
        alpha2 = alpha2.replace("0+0",'+')
        delta2 = alpha2.replace("0+0",'+')
        alpha2 = alpha2.replace("0-0",'-')
        delta2 = alpha2.replace("0-0",'-')
        return alpha2, delta2

    def RADecToXY_astrometric(self, ra, dec):
        """Translate backwards, RA, Dec to V2, V3. If a distortion reference file is
        provided, use that. Otherwise fall back to pysiaf.

        Parameters:
        -----------
        ra : float
            Right ascention value, in degrees, to be translated.

        dec : float
            Declination value, in degrees, to be translated.

        Returns:
        --------
        pixelx : float
            X coordinate value in the aperture corresponding to the input location

        pixely : float
            Y coordinate value in the aperture corresponding to the input location
        """
        loc_v2, loc_v3 = pysiaf.utils.rotations.getv2v3(self.attitude_matrix, ra, dec)

        if self.coord_transform is not None:
            # Use the distortion reference file to translate from V2, V3 to RA, Dec
            pixelx, pixely = self.coord_transform.inverse(loc_v2, loc_v3)
        else:
            pixelx, pixely = self.siaf.tel_to_sci(loc_v2, loc_v3)
            # Subtract 1 from SAIF-derived results since SIAF works in a 1-indexed coord system
            pixelx -= 1
            pixely -= 1
        return pixelx, pixely

    def object_separation(self, radec1, radec2, wcs):
        """
        Calculate the distance between two points on the sky given their
        RA, Dec values. Also calculate the angle (east of north?) between
        the two points.

        Parameters:
        -----------
        radec1 : list
            2-element list giving the RA, Dec (in decimal degrees) for
            the first object

        radec2 : list
            2-element list giving the RA, Dec (in decimal degrees) for
            the second object

        Returns:
        --------
        distance : float
            Angular separation (in degrees) between the two objects

        angle : float
            Angle (east of north?) separating the two sources
        """
        c1 = SkyCoord(radec1[0]*u.degree, radec1[1]*u.degree, frame='icrs')
        c2 = SkyCoord(radec2[0]*u.degree, radec2[1]*u.degree, frame='icrs')
        sepra, sepdec = c1.spherical_offsets_to(c2).to_pixel(wcs)
        return sepra, sepdec

    def XYToRADec(self, pixelx, pixely):
        """Translate a given x, y location on the detector to RA, Dec. If a
        distortion reference file is provided, use that. Otherwise fall back to
        using pysiaf.

        Parameters:
        -----------
        pixelx : float
            X coordinate value in the aperture

        pixely : float
            Y coordinate value in the aperture

        Returns:
        --------
        ra : float
            Right ascention value in degrees

        dec : float
            Declination value in degrees

        ra_str : str
            Right ascention value in HH:MM:SS

        dec_str : str
            Declination value in DD:MM:SS
        """
        if self.coord_transform is not None:
            loc_v2, loc_v3 = self.coord_transform(pixelx, pixely)
        else:
            # Use SIAF to do the calucations if the distortion reffile is not present.
            # In this case, add 1 to the input pixel values since SIAF works in a 1-indexed
            # coordinate system.
            loc_v2s, loc_v3s = self.siaf.sci_to_tel(pixelx + 1, pixely + 1)

        ra, dec = pysiaf.utils.rotations.pointing(self.attitude_matrix, loc_v2, loc_v3)

        # Translate the RA/Dec floats to strings
        ra_str, dec_str = self.makePos(ra, dec)

        return ra, dec, ra_str, dec_str

    def readGalaxyFile(self, filename):
        # Read in the galaxy source list
        try:
            # read table
            gtab = ascii.read(filename)

            # Look at the header lines to see if inputs
            # are in units of pixels or RA, Dec
            pflag = False
            rpflag = False
            try:
                if 'position_pixels' in gtab.meta['comments'][0:4]:
                    pflag = True
            except:
                pass
            try:
                if 'radius_pixels' in gtab.meta['comments'][0:4]:
                    rpflag = True
            except:
                pass
            # Check to see if magnitude system is specified in the comments
            # If not assume AB mags
            msys = 'abmag'
            condition = ('stmag' in gtab.meta['comments'][0:4]) | ('vegamag' in gtab.meta['comments'][0:4])
            if condition:
                msys = [l for l in gtab.meta['comments'][0:4] if 'mag' in l][0]
                msys = msys.lower()

        except:
            raise IOError("WARNING: Unable to open the galaxy source list file {}".format(filename))

        return gtab, pflag, rpflag, msys

    def filterGalaxyList(self, galaxylist, pixelflag, radiusflag, magsystem, catfile):
        # given a list of galaxies (location, size, orientation, magnitude)
        # keep only those which will fall fully or partially on the output array

        filteredList = Table(names=('index', 'pixelx', 'pixely', 'RA', 'Dec',
                                    'RA_degrees', 'Dec_degrees', 'V2', 'V3',
                                    'radius', 'ellipticity', 'pos_angle',
                                    'sersic_index', 'magnitude', 'countrate_e/s',
                                    'counts_per_frame_e'),
                             dtype=('i', 'f', 'f', 'S14', 'S14', 'f', 'f', 'f',
                                    'f', 'f', 'f', 'f', 'f', 'f', 'f', 'f'))

        # Each entry in galaxylist is:
        # index x_or_RA  y_or_Dec  radius  ellipticity  pos_angle  sersic_index  magnitude
        # remember that x/y are interpreted as coordinates in the output subarray
        # NOT full frame coordinates. This is the same as the point source list coords

        # First, begin to define the pixel limits beyond which a galaxy will be completely
        # outside of the field of view
        # First, coord limits for just the subarray
        miny = 0
        maxy = self.subarray_bounds[3] - self.subarray_bounds[1]
        minx = 0
        maxx = self.subarray_bounds[2] - self.subarray_bounds[0]
        ny = self.subarray_bounds[3] - self.subarray_bounds[1] + 1
        nx = self.subarray_bounds[2] - self.subarray_bounds[0] + 1

<<<<<<< HEAD
        # Expand the limits if a grism direct image is being made
        if self.params['Output']['grism_source_image'] is True:
=======
        #Expand the limits if a grism direct image is being made
        if (self.params['Output']['grism_source_image'] == True) or (self.params['Inst']['mode'] in ["pom"]):
>>>>>>> 5a29acbc
            extrapixy = np.int((maxy + 1)/2 * (self.grism_direct_factor - 1.))
            miny -= extrapixy
            maxy += extrapixy
            extrapixx = np.int((maxx + 1)/2 * (self.grism_direct_factor - 1.))
            minx -= extrapixx
            maxx += extrapixx

            nx = np.int(nx * self.grism_direct_factor)
            ny = np.int(ny * self.grism_direct_factor)

        # If an index column is present use that, otherwise
        # create one
        indexes = self.get_index_numbers(galaxylist)

        # Check the source list and remove any sources that are well outside the
        # field of view of the detector. These sources cause the coordinate
        # conversion to hang.
        indexes, galaxylist = self.remove_outside_fov_sources(indexes, galaxylist, pixelflag, 4096)

        # Determine the name of the column to use for source magnitudes
        mag_column = self.select_magnitude_column(galaxylist, catfile)

        # Loop over galaxy sources
        for index, source in zip(indexes, galaxylist):

            # If galaxy radii are given in units of arcseconds, translate to pixels
            if radiusflag is False:
                source['radius'] /= self.siaf.XSciScale

            # how many pixels beyond the nominal subarray edges can a source be located and
            # still have it fall partially on the subarray? Galaxy stamps are nominally set to
            # have a length and width equal to 100 times the requested radius.
            edgex = source['radius'] * 100 / 2 - 1
            edgey = source['radius'] * 100 / 2 - 1

            # reset the field of view limits for the size of the current stamp image
            outminy = miny - edgey
            outmaxy = maxy + edgey
            outminx = minx - edgex
            outmaxx = maxx + edgex

            pixelx, pixely, ra, dec, ra_str, dec_str = self.get_positions(source['x_or_RA'],
                                                                          source['y_or_Dec'],
                                                                          pixelflag, 4096)

            # only keep the source if the peak will fall within the subarray
            if pixely > outminy and pixely < outmaxy and pixelx > outminx and pixelx < outmaxx:

                pixelv2, pixelv3 = pysiaf.utils.rotations.getv2v3(self.attitude_matrix, ra, dec)
                entry = [index, pixelx, pixely, ra_str, dec_str, ra, dec, pixelv2, pixelv3,
                         source['radius'], source['ellipticity'], source['pos_angle'], source['sersic_index']]

                # Now look at the input magnitude of the point source
                # append the mag and pixel position to the list of ra, dec
                mag = float(source[mag_column])
                entry.append(mag)

                # Convert magnitudes to countrate (ADU/sec) and counts per frame
                rate = self.mag_to_countrate(magsystem, mag, photfnu=self.photfnu, photflam=self.photflam)
                framecounts = rate * self.frametime

                # add the countrate and the counts per frame to pointSourceList
                # since they will be used in future calculations
                entry.append(rate)
                entry.append(framecounts)

                # add the good point source, including location and counts, to the pointSourceList
                filteredList.add_row(entry)

        # Write the results to a file
        self.n_galaxies = len(filteredList)
        print(("Number of galaxies found within the requested aperture: {}"
               .format(self.n_galaxies)))

        if self.n_galaxies == 0:
            if self.n_pointsources == 0:
                raise ValueError(('No point sources or galaxies found in input catalog; empty seed image '
                                  'would be created.'))

        filteredList.meta['comments'] = [("Field center (degrees): %13.8f %14.8f y axis rotation angle "
                                          "(degrees): %f  image size: %4.4d %4.4d\n" %
                                          (self.ra, self.dec, self.params['Telescope']['rotation'], nx, ny))]
        filteredOut = self.basename + '_galaxySources.list'
        filteredList.write(filteredOut, format='ascii', overwrite=True)
        return filteredList

    def create_galaxy(self, radius, ellipticity, sersic, posang, totalcounts):
        # given relevent parameters, create a model sersic image with a given radius, eccentricity,
        # position angle, and total counts.

        # create the grid of pixels
        meshmax = np.min([np.int(self.ffsize * self.coord_adjust['y']), radius * 100.])
        x, y = np.meshgrid(np.arange(meshmax), np.arange(meshmax))

        # Center the galaxy in the array
        xc = meshmax / 2
        yc = meshmax / 2

        # Create model
        mod = Sersic2D(amplitude=1, r_eff=radius, n=sersic, x_0=xc, y_0=yc,
                       ellip=ellipticity, theta=posang)

        # Create instance of model
        img = mod(x, y)

        # Check to see if you've cropped too small and there is still significant signal
        # at the edges
        mxedge = np.max(np.array([np.max(img[:, -1]), np.max(img[:, 0]), np.max(img[0, :]), np.max(img[-1, :])]))
        if mxedge > 0.001:
            print('Too small!')

        # Scale such that the total number of counts in the galaxy matches the input
        summedcounts = np.sum(img)
        if summedcounts == 0:
            print('Zero counts in image in create_galaxy: ', radius, ellipticity, sersic, posang, totalcounts)
            factor = 0.
        else:
            factor = totalcounts / summedcounts
        img = img * factor

        # Crop image down such that it contains 99.95% of the total signal
        img = self.crop_galaxy_stamp(img, 0.9995)
        return img

    def crop_galaxy_stamp(self, stamp, threshold):
        """Crop an input stamp image containing a galaxy to a size that
        contains only threshold times the total signal. This is an
        attempt to speed up the simulator a bit, since the galaxy stamp
        images are often very large. Note that galaxy stamp images being
        fed into this function are currently always square.

        Arguments:
        ----------
        stamp -- 2D stamp image of galaxy
        threshold -- fraction of total flux to keep in the cropped image
                      (e.g. 0.999 = 99.9%)

        Returns:
        --------
        cropped image
        """
        totsignal = np.sum(stamp)
        # In the case of no signal, return the original stamp image.
        # This can happen for some Sersic profile parameters when the galaxy
        # is very small compared to the pixel size.
        if totsignal == 0.:
            return stamp
        yd, xd = stamp.shape
        mid = np.int(xd / 2)
        for rad in range(mid):
            signal = np.sum(stamp[mid - rad:mid + rad + 1, mid - rad:mid + rad + 1]) / totsignal
            if signal >= threshold:
                return stamp[mid - rad:mid + rad + 1, mid - rad:mid + rad + 1]
        # If we make it all the way through the stamp without
        # hitting the threshold, then return the full stamp image
        return stamp

    def makeGalaxyImage(self, file, psf):
        # Using the entries in the 'simSignals' 'galaxyList' file, create a countrate image
        # of model galaxies (sersic profile)

        # Read in the list of galaxies (positions and magnitides)
        glist, pixflag, radflag, magsys = self.readGalaxyFile(file)
        if pixflag:
            print("Galaxy list input positions assumed to be in units of pixels.")
        else:
            print("Galaxy list input positions assumed to be in units of RA and Dec.")

        if radflag:
            print("Galaxy list input radii assumed to be in units of pixels.")
        else:
            print("Galaxy list input radii assumed to be in units of arcsec.")

        # Extract and save only the entries which will land (fully or partially) on the
        # aperture of the output
        galaxylist = self.filterGalaxyList(glist, pixflag, radflag, magsys, file)

        # galaxylist is a table with columns:
        # 'pixelx', 'pixely', 'RA', 'Dec', 'RA_degrees', 'Dec_degrees', 'radius', 'ellipticity',
        # 'pos_angle', 'sersic_index', 'magnitude', 'countrate_e/s', 'counts_per_frame_e'

        # final output image
        origyd, origxd = self.nominal_dims
        # origyd, origxd = self.dark.data[0, 0, :, :].shape
        yd = origyd
        xd = origxd

        # expand if a grism source image is being made
        xfact = 1
        yfact = 1
        if (self.params['Output']['grism_source_image']) or (self.params['Inst']['mode'] in ["pom"]):
            # xfact = self.grism_direct_factor
            # yfact = self.grism_direct_factor
            # elif
            yd = np.int(origyd * self.coord_adjust['y'])
            xd = np.int(origxd * self.coord_adjust['x'])

        # create the final galaxy countrate image
        galimage = np.zeros((yd, xd))
        dims = galimage.shape

        # Create corresponding segmentation map
        segmentation = segmap.SegMap()
        segmentation.xdim = xd
        segmentation.ydim = yd
        segmentation.initialize_map()

        # Adjust the coordinate system of the galaxy list if working with a grism direct image output
        deltax = 0
        deltay = 0
        if (self.params['Output']['grism_source_image']) or (self.params['Inst']['mode'] in ["pom"]):
            deltax = np.int((dims[1] - origxd) / 2)
            deltay = np.int((dims[0] - origyd) / 2)

        # create attitude matrix so we can calculate the North->V3 angle for
        # each galaxy
        # attitude_matrix = self.getAttitudeMatrix()

        # For each entry, create an image, and place it onto the final output image
        for entry in galaxylist:

            # Get position angle in the correct units. Inputs for each
            # source are degrees east of north. So we need to find the
            # angle between north and V3, and then the angle between
            # V3 and the y-axis on the detector. The former can be found
            # using rotations.posang(attitude_matrix, v2, v3). The latter
            # is just V3SciYAngle in the SIAF (I think???)
            # v3SciYAng is measured in degrees, from V3 towards the Y axis,
            # measured from V3 towards V2.
            north_to_east_V3ang = rotations.posangle(self.attitude_matrix, entry['V2'], entry['V3'])
            xposang = 0. - (self.siaf.V3SciXAngle - north_to_east_V3ang + self.local_roll - entry['pos_angle']
                            + 90. + self.params['Telescope']['rotation'])

            # first create the galaxy image
            stamp = self.create_galaxy(entry['radius'], entry['ellipticity'], entry['sersic_index'],
                                       xposang*np.pi / 180., entry['counts_per_frame_e'])

            # convolve the galaxy with the instrument PSF
            stamp = s1.fftconvolve(stamp, psf, mode='same')

            # Now add the stamp to the main image
            # Extract the appropriate subarray from the galaxy image if necessary
            galdims = stamp.shape

            # print('requested radius: {}  stamp size: {}'.format(entry['radius'], galdims))

            nyshift = int(galdims[0] / 2)
            nxshift = int(galdims[1] / 2)

            nx = int(entry['pixelx'] + deltax)
            ny = int(entry['pixely'] + deltay)
            i1 = max(nx - nxshift, 0)
            i2 = min(nx + 1 + nxshift, dims[1])
            j1 = max(ny - nyshift, 0)
            j2 = min(ny + 1 + nyshift, dims[0])
            k1 = nxshift - (nx - i1)
            k2 = nxshift + (i2 - nx)
            l1 = nyshift - (ny - j1)
            l2 = nyshift + (j2 - ny)

            # if the cutout for the psf is larger than
            # the psf array, truncate it, along with the array
            # in the source image where it will be placed
            if l2 > galdims[0]:
                l2 = galdims[0]
                j2 = j1 + (l2 - l1)

            if k2 > galdims[1]:
                k2 = galdims[1]
                i2 = i1 + (k2 - k1)

            # At this point coordinates are in the final output array coordinate system, so there
            # should be no negative values, nor values larger than the output array size
            if j1 < 0 or i1 < 0 or l1 < 0 or k1 < 0:
                print(j1, i1, l1, k1)
                print('bad low')
            if j2 > (dims[0] + 1) or i2 > (dims[1] + 1) or l2 > (galdims[1] + 1) or k2 > (galdims[1] + 1):
                print(j2, i2, l2, k2)
                print('bad high')

            if ((j2 > j1) and (i2 > i1) and (l2 > l1) and (k2 > k1) and (j1 < dims[0]) and (i1 < dims[0])):
                galimage[j1:j2, i1:i2] = galimage[j1:j2, i1:i2] + stamp[l1:l2, k1:k2]
                # Divide readnoise by 100 sec, which is a 10 group RAPID ramp?
                noiseval = self.single_ron / 100. + self.params['simSignals']['bkgdrate']
                if self.params['Inst']['mode'].lower() in ['wfss', 'ts_wfss']:
                    noiseval += self.grism_background
                segmentation.add_object_noise(stamp[l1:l2, k1:k2], j1, i1, entry['index'], noiseval)

            else:
                pass
                # print("Source located entirely outside the field of view. Skipping.")

        return galimage, segmentation.segmap

    def getExtendedSourceList(self, filename):
        # read in the list of point sources to add, and adjust the
        # provided positions for astrometric distortion

        extSourceList = Table(names=('index', 'pixelx', 'pixely', 'RA', 'Dec',
                                     'RA_degrees', 'Dec_degrees', 'magnitude',
                                     'countrate_e/s', 'counts_per_frame_e'),
                              dtype=('i', 'f', 'f', 'S14', 'S14', 'f', 'f', 'f', 'f', 'f'))

        try:
            lines, pixelflag, magsys = self.readPointSourceFile(filename)
            if pixelflag:
                print("Extended source list input positions assumed to be in units of pixels.")
            else:
                print("Extended list input positions assumed to be in units of RA and Dec.")
        except:
            print("WARNING: Unable to open the extended source list file {}".format(filename))
            sys.exit()

        # File to save adjusted point source locations
        eoutcat = self.params['Output']['file'][0:-5] + '_extendedsources.list'
        eslist = open(eoutcat, 'w')

        dtor = math.radians(1.)
        nx = (self.subarray_bounds[2] - self.subarray_bounds[0]) + 1
        ny = (self.subarray_bounds[3] - self.subarray_bounds[1]) + 1
        xc = (self.subarray_bounds[2] + self.subarray_bounds[0]) / 2.
        yc = (self.subarray_bounds[3] + self.subarray_bounds[1]) / 2.

        # Write out the RA and Dec of the field center to the output file
        # Also write out column headers to prepare for source list
        eslist.write(("# Field center (degrees): %13.8f %14.8f y axis rotation angle "
                      "(degrees): %f  image size: %4.4d %4.4d\n" %
                      (self.ra, self.dec, self.params['Telescope']['rotation'], nx, ny)))
        eslist.write('# \n')
        eslist.write(("#    Index   RA_(hh:mm:ss)   DEC_(dd:mm:ss)   RA_degrees      "
                      "DEC_degrees     pixel_x   pixel_y    magnitude   counts/sec    counts/frame\n"))

        # Add an index column if not present
        indexes = self.get_index_numbers(lines)

        # Check the source list and remove any sources that are well outside the
        # field of view of the detector. These sources cause the coordinate
        # conversion to hang.
        indexes, lines = self.remove_outside_fov_sources(indexes, lines, pixelflag, 4096)

        print("After extended sources, max index is {}".format(self.maxindex))

        # Determine the name of the column to use for source magnitudes
        mag_column = self.select_magnitude_column(lines, filename)

        # Loop over input lines in the source list
        all_stamps = []
        for indexnum, values in zip(indexes, lines):
            try:
                pixelx, pixely, ra, dec, ra_str, dec_str = self.get_positions(values['x_or_RA'],
                                                                              values['y_or_Dec'],
                                                                              pixelflag, 4096)
                # Get the input magnitude
                try:
                    mag = float(values[mag_column])
                except ValueError:
                    mag = None

                # Now find out how large the extended source image is, so we
                # know if all, part, or none of it will fall in the field of view
                ext_stamp = fits.getdata(values['filename'])
                if len(ext_stamp.shape) != 2:
                    ext_stamp = fits.getdata(values['filename'], 1)

                eshape = np.array(ext_stamp.shape)
                if len(eshape) == 2:
                    edgey, edgex = eshape / 2
                else:
                    print(("WARNING, extended source image {} is not 2D! "
                           "Not sure how to proceed. Quitting.".format(values['filename'])))
                    sys.exit()

                # Define the min and max source locations (in pixels) that fall onto the subarray
                # Inlude the effects of a requested grism_direct image, and also keep sources that
                # will only partially fall on the subarray
                # pixel coords here can still be negative and kept if the grism image is being made

                # First, coord limits for just the subarray

                miny = 0
                maxy = self.subarray_bounds[3] - self.subarray_bounds[1]
                minx = 0
                maxx = self.subarray_bounds[2] - self.subarray_bounds[0]

                # Expand the limits if a grism direct image is being made
<<<<<<< HEAD
                if self.params['Output']['grism_source_image'] is True:
=======
                if (self.params['Output']['grism_source_image'] == True) or (self.params['Inst']['mode'] in ["pom"]):
>>>>>>> 5a29acbc
                    extrapixy = np.int((maxy + 1)/2 * (self.coord_adjust['y'] - 1.))
                    miny -= extrapixy
                    maxy += extrapixy
                    extrapixx = np.int((maxx + 1)/2 * (self.coord_adjust['x'] - 1.))
                    minx -= extrapixx
                    maxx += extrapixx

                # Now, expand the dimensions again to include point sources that fall only partially on the
                # subarray
                miny -= edgey
                maxy += edgey
                minx -= edgex
                maxx += edgex

                # Keep only sources within the appropriate bounds
                if pixely > miny and pixely < maxy and pixelx > minx and pixelx < maxx:

                    # Set up an entry for the output table
                    entry = [indexnum, pixelx, pixely, ra_str, dec_str, ra, dec, mag]

                    # save the stamp image after normalizing to a total signal of 1.
                    # and convolving with PSF if requested

                    if self.params['simSignals']['PSFConvolveExtended']:
                        ext_stamp = s1.fftconvolve(ext_stamp, self.centerpsf, mode='same')

                    norm_factor = np.sum(ext_stamp)
                    ext_stamp /= norm_factor
                    all_stamps.append(ext_stamp)

                    # If a magnitude is given then adjust the countrate to match it
                    if mag is not None:
                        # translate magnitudes to countrate
                        # scale = 10.**(0.4*(15.0-mag))
                        #
                        # get the countrate that corresponds to a 15th magnitude star for this filter
                        # if self.params['Readout']['pupil'][0].upper() == 'F':
                        #   usefilt = 'pupil'
                        # else:
                        #    usefilt = 'filter'
                        # cval = self.countvalues[self.params['Readout'][usefilt]]
                        #
                        # DEAL WITH THIS LATER, ONCE PYSYNPHOT IS INCLUDED WITH PIPELINE DIST?
                        # if cval == 0:
                        #    print("Countrate value for {} is zero in {}.".format(self.params['Readout'][usefilt], self.parameters['phot_file']))
                        #    print("Eventually attempting to calculate value using pysynphot.")
                        #    print("but pysynphot is not present in jwst build 6, so pushing off to later...")
                        #    sys.exit()
                        #    cval = self.findCountrate(self.params['Readout'][usefilt])

                        # translate to counts in single frame at requested array size
                        # framecounts = scale*cval*self.frametime
                        # countrate = scale*cval
                        # magwrite = mag

                        # Convert magnitudes to countrate (ADU/sec) and counts per frame
                        countrate = self.mag_to_countrate(magsys, mag, photfnu=self.photfnu,
                                                          photflam=self.photflam)
                        framecounts = countrate * self.frametime
                        magwrite = mag

                    else:
                        # In this case, no magnitude is given in the extended input list
                        # Assume the input stamp image is in units of e/sec then.
                        print("No magnitude given for extended source in {}.".format(values['filename']))
                        print("Assuming the original file is in units of counts per sec.")
                        print("Multiplying original file values by 'extendedscale'.")
                        countrate = norm_factor * self.params['simSignals']['extendedscale']
                        framecounts = countrate*self.frametime
                        magwrite = 99.99999

                    # add the countrate and the counts per frame to pointSourceList
                    # since they will be used in future calculations
                    # entry.append(scale)
                    entry.append(countrate)
                    entry.append(framecounts)

                    # add the good point source, including location and counts, to the pointSourceList
                    # self.pointSourceList.append(entry)
                    extSourceList.add_row(entry)

                    #write out positions, distances, and counts to the output file
                    eslist.write("%i %s %s %14.8f %14.8f %9.3f %9.3f  %9.3f  %13.6e   %13.6e\n" % (indexnum, ra_str, dec_str, ra, dec, pixelx, pixely, magwrite, countrate, framecounts))
            except:
                #print("ERROR: bad point source line %s. Skipping." % (line))
                pass
        print("Number of extended sources found within the requested aperture: {}".format(len(extSourceList)))
        # close the output file
        eslist.close()

        # If no good point sources were found in the requested array, alert the user
        if len(extSourceList) < 1:
            print("Warning: no non-sidereal extended sources within the requested array.")
            print("The extended source image option is being turned off")

        return extSourceList, all_stamps

    def makeExtendedSourceImage(self, extSources, extStamps):
        dims = np.array(self.nominal_dims)
        # dims = np.array(self.dark.data[0, 0, :, :].shape)

        # offset that needs to be applied to the x, y positions of the
        # source list to account for case where we make a point
        # source image that is extra-large, to be used as a grism
        # direct image
        deltax = 0
        deltay = 0

        newdimsx = np.int(dims[1] * self.coord_adjust['x'])
        newdimsy = np.int(dims[0] * self.coord_adjust['y'])
        deltax = self.coord_adjust['xoffset']
        deltay = self.coord_adjust['yoffset']
        dims = np.array([newdimsy, newdimsx])

        # create the empty image
        extimage = np.zeros((dims[0], dims[1]))

        # Create corresponding segmentation map
        segmentation = segmap.SegMap()
        segmentation.xdim = newdimsx
        segmentation.ydim = newdimsy
        segmentation.initialize_map()

        # Loop over the entries in the source list
        for entry, stamp in zip(extSources, extStamps):
            # adjust x, y position if the grism output image is requested
            xpos = entry['pixelx'] + deltax
            ypos = entry['pixely'] + deltay
            xoff = math.floor(xpos)
            yoff = math.floor(ypos)

            # desired counts per second in the source
            counts = entry['countrate_e/s'] # / self.frametime

            # Extract the appropriate subarray from the image if necessary
            # Assume that the brightest pixel corresponds to the peak of the source
            psfdims = stamp.shape
            nyshift, nxshift = np.array(psfdims) / 2
            nxshift = np.int(nxshift)
            nyshift = np.int(nyshift)
            nx = int(xoff)
            ny = int(yoff)
            i1 = max(nx - nxshift, 0)
            i2 = min(nx + 1 + nxshift, dims[1])
            j1 = max(ny - nyshift, 0)
            j2 = min(ny + 1 + nyshift, dims[0])
            k1 = nxshift - (nx - i1)
            k2 = nxshift + (i2 - nx)
            l1 = nyshift - (ny - j1)
            l2 = nyshift + (j2 - ny)

            # if the cutout for the psf is larger than
            # the psf array, truncate it, along with the array
            # in the source image where it will be placed
            if l2 > psfdims[0]:
                l2 = psfdims[0]
                j2 = j1 + (l2 - l1)

            if k2 > psfdims[1]:
                k2 = psfdims[1]
                i2 = i1 + (k2 - k1)

            # At this point coordinates are in the final output array coordinate system, so there
            # should be no negative values, nor values larger than the output array size
            if j1 < 0 or i1 < 0 or l1 < 0 or k1 < 0:
                print(j1, i1, l1, k1)
                print('bad low')
            if j2 > (dims[0] + 1) or i2 > (dims[1] + 1) or \
               l2 > (psfdims[1] + 1) or k2 > (psfdims[1] + 1):
                print(j2, i2, l2, k2)
                print('bad high')

            # Add stamp image to the extended source countrate image
            extimage[j1:j2, i1:i2] = extimage[j1:j2, i1:i2] + stamp[l1:l2, k1:k2] * counts
            # Divide readnoise by 100 sec, which is a 10 group RAPID ramp?
            noiseval = self.single_ron / 100. + self.params['simSignals']['bkgdrate']
            if self.params['Inst']['mode'].lower() in ['wfss','ts_wfss']:
                noiseval += self.grism_background

            #segmentation.add_object_noise(stamp[l1:l2, k1:k2]*counts, j1, i1, entry['index'], noiseval)
            indseg = self.seg_from_photutils(stamp[l1:l2, k1:k2] * counts, entry['index'], noiseval)
            segmentation.segmap[j1:j2, i1:i2] += indseg
        return extimage, segmentation.segmap

    def seg_from_photutils(self, image, number, noise):
        # Create a segmentation map for the input image
        # using photutils. In this case, the input noise
        # represents the single frame noise for the appropriate
        # observing mode
        map = detect_sources(image, noise * 3., 8).data + number
        return map

    def makeFilterTable(self):
        # Create the table that contains the possible filter list, quantum yields, and countrates for a
        # star with vega magnitude of 15 in each filter. Do this by reading in phot_file
        # listed in the parameter file.

        # FUTURE WORK: If the countrates are left as 0, then pysynphot will
        # be used to calculate them later
        try:
            cvals_tab = ascii.read(self.params['Reffiles']['phot'])
            instrumentfilternames = cvals_tab['filter'].data
            stringcountrates = cvals_tab['countrate_for_vegamag15'].data
            instrumentmag15countrates = [float(s) for s in stringcountrates]
            strinstrumentqy = cvals_tab['quantum_yield'].data
            qy = [float(s) for s in strinstrumentqy]
            self.countvalues = dict(zip(instrumentfilternames, instrumentmag15countrates))
            self.qydict = dict(zip(instrumentfilternames, qy))

        except:
            print("WARNING: Unable to read in {}.".format(self.params['Reffiles']['phot']))
            sys.exit()

    def readParameterFile(self):
        # read in the parameter file
        try:
            with open(self.paramfile, 'r') as infile:
                self.params = yaml.load(infile)
        except:
            print("WARNING: unable to open {}".format(self.paramfile))
            sys.exit()

    def check_params(self):
        """Check input parameters for expected datatypes, values"""
        # Check instrument name
        if self.params['Inst']['instrument'].lower() not in INST_LIST:
            raise NotImplementedError("WARNING: {} instrument not implemented within ramp simulator")

        # Check entered mode:
        possibleModes = MODES[self.params['Inst']['instrument'].lower()]
        self.params['Inst']['mode'] = self.params['Inst']['mode'].lower()
        if self.params['Inst']['mode'] in possibleModes:
            pass
        else:
            raise ValueError(("WARNING: unrecognized mode {} for {}. Must be one of: {}"
                   .format(self.params['Inst']['mode'],
                           self.params['Inst']['instrument'], possibleModes)))

        # Check telescope tracking entry
        self.params['Telescope']['tracking'] = self.params['Telescope']['tracking'].lower()
        if self.params['Telescope']['tracking'] not in TRACKING_LIST:
            raise ValueError(("WARNING: telescope tracking set to {}, but must be one "
                              "of {}.".format(self.params['Telescope']['tracking'],
                                              TRACKING_LIST)))

        # Non-sidereal WFSS observations are not yet supported
        if self.params['Telescope']['tracking'] == 'non-sidereal' and \
           self.params['Inst']['mode'] in ['wfss','ts_wfss']:
            raise ValueError(("WARNING: wfss observations with non-sidereal "
                              "targets not yet supported."))

        # Set nframe and nskip according to the values in the
        # readout pattern definition file
        self.read_pattern_check()

        #Make sure that the requested number of groups is
        #less than or equal to the maximum allowed.
        #For full frame science operations, ngroup is going
        #to be limited to 10 for all readout patterns
        #except for the DEEP patterns, which can go to 20.
        #match = self.readpatterns['name'] == self.params['Readout']['readpatt'].upper()
        #if sum(match) == 1:
        #    maxgroups = self.readpatterns['maxgroups'].data[match][0]
        # if sum(match) == 0:
        #    print("Unrecognized readout pattern {}. Assuming a maximum allowed number of groups of 10.".format(self.params['Readout']['readpatt']))
        #    maxgroups = 10

        # if (self.params['Readout']['ngroup'] > maxgroups):
        #    print("WARNING: {} is limited to a maximum of {} groups. Proceeding with ngroup = {}.".format(self.params['Readout']['readpatt'], maxgroups, maxgroups))
        #    self.params['Readout']['readpatt'] = maxgroups


        # check for entries in the parameter file that are None or blank,
        # indicating the step should be skipped. Create a dictionary of steps
        # and populate with True or False
        self.runStep = {}
        self.runStep['pixelflat'] = self.checkRunStep(self.params['Reffiles']['pixelflat'])
        self.runStep['illuminationflat'] = self.checkRunStep(self.params['Reffiles']['illumflat'])
        self.runStep['astrometric'] = self.checkRunStep(self.params['Reffiles']['astrometric'])
        # self.runStep['distortion_coeffs'] = self.checkRunStep(self.params['Reffiles']['distortion_coeffs'])
        self.runStep['ipc'] = self.checkRunStep(self.params['Reffiles']['ipc'])
        self.runStep['crosstalk'] = self.checkRunStep(self.params['Reffiles']['crosstalk'])
        self.runStep['occult'] = self.checkRunStep(self.params['Reffiles']['occult'])
        self.runStep['pointsource'] = self.checkRunStep(self.params['simSignals']['pointsource'])
        self.runStep['galaxies'] = self.checkRunStep(self.params['simSignals']['galaxyListFile'])
        self.runStep['extendedsource'] = self.checkRunStep(self.params['simSignals']['extended'])
        self.runStep['movingTargets'] = self.checkRunStep(self.params['simSignals']['movingTargetList'])
        self.runStep['movingTargetsSersic'] = self.checkRunStep(self.params['simSignals']['movingTargetSersic'])
        self.runStep['movingTargetsExtended'] = self.checkRunStep(self.params['simSignals']['movingTargetExtended'])
        self.runStep['MT_tracking'] = self.checkRunStep(self.params['simSignals']['movingTargetToTrack'])
        self.runStep['zodiacal'] = self.checkRunStep(self.params['simSignals']['zodiacal'])
        self.runStep['scattered'] = self.checkRunStep(self.params['simSignals']['scattered'])
        # self.runStep['fwpw'] = self.checkRunStep(self.params['Reffiles']['filtpupilcombo'])
        self.runStep['pixelAreaMap'] = self.checkRunStep(self.params['Reffiles']['pixelAreaMap'])

        # Notify user if no catalogs are provided
        if self.params['simSignals']['pointsource'] == 'None':
            print('No point source catalog provided in yaml file.')

        if self.params['simSignals']['galaxyListFile'] == 'None':
            print('No galaxy catalog provided in yaml file.')

        # Read in list of zeropoints/photflam/photfnu
        self.zps = ascii.read(self.params['Reffiles']['flux_cal'])

        # Determine the instrument module and detector from the aperture name
        aper_name = self.params['Readout']['array_name']
        try:
            # previously detector was e.g. 'A1'. Let's make it NRCA1 to be more in
            # line with other instrument formats
            # detector = self.subdict[self.subdict['AperName'] == aper_name]['Detector'][0]
            # module = detector[0]
            detector = aper_name.split('_')[0]
            shortdetector = detector
            if self.params["Inst"]["instrument"].lower() == 'nircam':
                module = detector[3]
                shortdetector = detector[3:]
            elif self.params["Inst"]["instrument"].lower() == 'niriss':
                module = detector[0]
            elif self.params["Inst"]["instrument"].lower() == 'fgs':
                detector = detector.replace("FGS", "GUIDER")
                module = detector[0]
        except IndexError:
            raise ValueError('Unable to determine the detector/module in aperture {}'.format(aper_name))

        # In the future we expect zeropoints to be detector dependent, as they
        # currently are for FGS. So if we are working with NIRCAM or NIRISS,
        # manually add a Detector key to the dictionary as a placeholder.
        if self.params["Inst"]["instrument"].lower() in ["nircam", "niriss"]:
            self.zps = self.add_detector_to_zeropoints(detector)

        # Make sure the requested filter is allowed. For imaging, all filters
        # are allowed. In the future, other modes will be more restrictive
        if self.params['Readout']['pupil'][0].upper() == 'F':
            usefilt = 'pupil'
        else:
            usefilt = 'filter'

        # If instrument is FGS, then force filter to be 'NA' for the purposes
        # of constructing the correct PSF input path name. Then change to be
        # the DMS-required "N/A" when outputs are saved
        if self.params['Inst']['instrument'].lower() == 'fgs':
            self.params['Readout']['filter'] = 'NA'
            self.params['Readout']['pupil'] = 'NA'

        if self.params['Readout'][usefilt] not in self.zps['Filter']:
            raise ValueError(("WARNING: requested filter {} is not in the list"
                              " of possible filters."
                              .format(self.params['Readout'][usefilt])))

        # Get the photflambda and photfnu values that go with
        # the filter
        mtch = ((self.zps['Detector'] == detector) &
                (self.zps['Filter'] == self.params['Readout'][usefilt]) &
                (self.zps['Module'] == module))
        self.vegazeropoint = self.zps['VEGAMAG'][mtch][0]
        self.photflam = self.zps['PHOTFLAM'][mtch][0]
        self.photfnu = self.zps['PHOTFNU'][mtch][0]
        self.pivot = self.zps['Pivot_wave'][mtch][0]

        #PSF: generate the name of the PSF file to use
        #if the psf path has been left blank or set to 'None'
        #then assume the user does not want to add point sources
        if self.params['simSignals']['psfpath'] is not None:
            if self.params['simSignals']['psfpath'][-1] != '/':
                self.params['simSignals']['psfpath']=self.params['simSignals']['psfpath'] + '/'

            wfe = self.params['simSignals']['psfwfe']
            if wfe not in WFE_OPTIONS:
                raise ValueError(("WARNING: invalid wavefront error (psfwfe) input: {}"
                                  "psfwfe must be one of: {}".format(wfe, WFE_OPTIONS)))
            wfegroup = self.params['simSignals']['psfwfegroup']
            if wfegroup not in WFEGROUP_OPTIONS:
                raise ValueError(("WARNING: invalid wavefront group (psfwfegroup) "
                                  "value: {}. psfwfegroup must be one of: {}"
                                  .format(wfegroup, WFEGROUP_OPTIONS)))
            basename = self.params['simSignals']['psfbasename'] + '_'
            if wfe == 0:
                psfname = basename + self.params['simSignals'][usefilt].lower() + '_zero'
                self.params['simSignals']['psfpath'] = self.params['simSignals']['psfpath'] + \
                                                       self.params['simSignals'][usefilt].lower() + \
                                                       '/zero/'
            else:
                if self.params['Inst']['instrument'].lower() != 'fgs':
                    psfname = '{}{}_x{}_y{}_{}_{}_{}'.format(basename, shortdetector,
                                                             'psfxpos', 'psfypos',
                                                             self.params['Readout'][usefilt].lower(),
                                                             str(wfe), str(wfegroup))
                else:
                    psfname = '{}{}_x{}_y{}_{}_{}'.format(basename, detector,
                                                             'psfxpos', 'psfypos',
                                                             str(wfe), str(wfegroup))

                psfname = psfname.replace('psfxpos', '1024')
                psfname = psfname.replace('psfypos', '1024')
                if self.params['Inst']['instrument'].lower() != 'fgs':
                    pathaddition = "{}/{}/{}".format(shortdetector,
                                                     self.params['Readout'][usefilt].lower(),
                                                     str(wfe))
                else:
                    pathaddition = "{}/{}".format(detector, str(wfe))

                self.params['simSignals']['psfpath'] = os.path.join(self.params['simSignals']['psfpath'], pathaddition)
                self.psfname = os.path.join(self.params['simSignals']['psfpath'], psfname)
                # In the NIRISS AMI mode case, replace NIS by NIS_NRM as the PSF
                # files are in a separate directory and have the altered file names
                # compared to imaging.  Hence one can point to the same base
                # directory to run both imaging and NRM models.
                #
                # This set-up requires that the NRM PSF library files be placed in a directory named NIS_NRM under the
                # PSF path given in the .yaml file, just as the NIRISS imaging PSF library files need to be placed in a
                # directory named NIS under the specified PSF path.
                if self.params['Inst']['mode'] in ['ami']:
                    self.psfname = self.psfname.replace('NIS','NIS_NRM')
        else:
            # case where psfPath is None. In this case, create a PSF on the fly to use
            # for adding sources
            print("update this to include a call to WebbPSF????????")
            self.psfimage = np.zeros((5, 5), dtype=np.float32)
            sum1 = 0
            for i in range(5):
                for j in range(5):
                    self.psfimage[i, j] = (0.02**(abs((i - 2))) * (0.02**abs(j - 2)))
                    sum1 = sum1 + self.psfimage[i, j]
            self.psfimage = self.psfimage / sum1
            self.psfname = None

        # Read in the 'central' PSF file. This is the file that
        # has the PSF centered on the pixel. This will be used
        # if there are sersic or extended sources that need to
        # be convolved with the NIRCam PSF before adding
        centerpsffile = os.path.join(self.params['simSignals']['psfpath'], psfname + '_0p00_0p00.fits')
        self.centerpsf = fits.getdata(centerpsffile)
        self.centerpsf = self.cropPSF(self.centerpsf)

        # normalize the PSF to a total signal of 1.0
        totalsignal = np.sum(self.centerpsf)
        self.centerpsf /= totalsignal

        #convert the input RA and Dec of the pointing position into floats
        #check to see if the inputs are in decimal units or hh:mm:ss strings
        try:
            self.ra = float(self.params['Telescope']['ra'])

            self.dec = float(self.params['Telescope']['dec'])
        except:
            self.ra, self.dec = utils.parse_RA_Dec(self.params['Telescope']['ra'],
                                                   self.params['Telescope']['dec'])

        if abs(self.dec) > 90. or self.ra < 0. or self.ra > 360. or \
           self.ra is None or self.dec is None:
            raise ValueError("WARNING: bad requested RA and Dec {} {}".format(self.ra, self.dec))

        # make sure the rotation angle is a float
        try:
            self.params['Telescope']["rotation"] = float(self.params['Telescope']["rotation"])
        except ValueError:
            print(("ERROR: bad rotation value {}, setting to zero."
                   .format(self.params['Telescope']["rotation"])))
            self.params['Telescope']["rotation"] = 0.

        siaf_inst = self.params['Inst']['instrument']
        if siaf_inst.lower() == 'nircam':
            siaf_inst = 'NIRCam'
        self.siaf, self.local_roll, self.attitude_matrix, self.ffsize, \
            self.subarray_bounds = siaf_interface.get_siaf_information(siaf_inst,
                                                                       self.params['Readout']['array_name'],
                                                                       self.ra, self.dec,
                                                                       self.params['Telescope']['rotation'])

        # Set the background value if the high/medium/low settings
        # are used
        bkgdrate_options = ['high', 'medium', 'low']

        if np.isreal(self.params['simSignals']['bkgdrate']):
            self.params['simSignals']['bkgdrate'] = float(self.params['simSignals']['bkgdrate'])
        else:
            if self.params['simSignals']['bkgdrate'].lower() in bkgdrate_options:
                print(("Calculating background rate using jwst_background "
                       "based on {} level".format(self.params['simSignals']['bkgdrate'])))

                # Find the appropriate filter throughput file
                if os.path.split(self.params['Reffiles']['filter_throughput'])[1] == 'placeholder.txt':
                    instrm = self.params['Inst']['instrument'].lower()
                    if instrm == 'nircam':
                        filter_file = ("{}_nircam_plus_ote_throughput_mod{}_sorted.txt"
                                       .format(self.params['Readout'][usefilt].upper(), module.lower()))
                    elif instrm == 'niriss':
                        filter_file = ("{}_niriss_throughput1.txt"
                                       .format(self.params['Readout'][usefilt].lower()))
                    elif instrm == 'fgs':
                        #det = self.params['Readout']['array_name'].split('_')[0]
                        filter_file = "{}_throughput_py.txt".format(detector.lower())
                    filt_dir = os.path.split(self.params['Reffiles']['filter_throughput'])[0]
                    filter_file = os.path.join(filt_dir, filter_file)

                else:
                    filter_file = self.params['Reffiles']['filter_throughput']

                print(("Using {} filter throughput file for background calculation."
                       .format(filter_file)))

                self.params['simSignals']['bkgdrate'] = \
                                self.calculate_background(self.ra,
                                                          self.dec,
                                                          filter_file,
                                                          level=self.params['simSignals']['bkgdrate'].lower())
                print('Background level set to: {}'.format(self.params['simSignals']['bkgdrate']))
            else:
                raise ValueError(("WARNING: unrecognized background rate value. "
                                  "Must be either a number or one of: {}"
                                  .format(bkgdrate_options)))

        #check that the various scaling factors are floats and within a reasonable range
        #self.params['cosmicRay']['scale'] = self.checkParamVal(self.params['cosmicRay']['scale'], 'cosmicRay', 0, 100, 1)
        self.params['simSignals']['extendedscale'] = self.checkParamVal(self.params['simSignals']['extendedscale'], 'extendedEmission', 0, 10000, 1)
        self.params['simSignals']['zodiscale'] = self.checkParamVal(self.params['simSignals']['zodiscale'], 'zodi', 0, 10000, 1)
        self.params['simSignals']['scatteredscale'] = self.checkParamVal(self.params['simSignals']['scatteredscale'], 'scatteredLight', 0, 10000, 1)

        # make sure the requested output format is an allowed value
        if self.params['Output']['format'] not in ALLOWEDOUTPUTFORMATS:
            raise ValueError(("WARNING: unsupported output format {} requested. "
                              "Possible options are {}.".format(self.params['Output']['format'],
                                                                ALLOWEDOUTPUTFORMATS)))

        # Entries for creating the grims input image
        if not isinstance(self.params['Output']['grism_source_image'], bool):
            if self.params['Output']['grism_source_image'].lower() == 'none':
                self.params['Output']['grism_source_image'] = False
            else:
                raise ValueError("WARNING: grism_source_image needs to be True or False")

        # Location of extended image on output array, pixel x, y values.
        try:
            self.params['simSignals']['extendedCenter'] = np.fromstring(self.params['simSignals']['extendedCenter'], dtype=int, sep=", ")
        except:
            raise RuntimeError(("WARNING: not able to parse the extendedCenter list {}. "
                                "It should be a comma-separated list of x and y pixel positions."
                                .format(self.params['simSignals']['extendedCenter'])))

        # check the output metadata, including visit and observation numbers, obs_id, etc
        #
        # kwchecks = ['program_number', 'visit_number', 'visit_group',
        #            'sequence_id', 'activity_id', 'exposure_number', 'observation_number', 'obs_id', 'visit_id']
        # for quality in kwchecks:
        #    try:
        #        self.params['Output'][quality] = str(self.params['Output'][quality])
        #    except:
        #        print("WARNING: unable to convert {} to string. This is required.".format(self.params['Output'][quality]))
        #        sys.exit()

    def checkRunStep(self, filename):
        # check to see if a filename exists in the parameter file.
        if ((len(filename) == 0) or (filename.lower() == 'none')):
            return False
        else:
            return True

    def read_pattern_check(self):
        # Check the readout pattern that's entered and set nframe and nskip
        # accordingly
        self.params['Readout']['readpatt'] = self.params['Readout']['readpatt'].upper()

        # Read in readout pattern definition file
        # and make sure the possible readout patterns are in upper case
        self.readpatterns = ascii.read(self.params['Reffiles']['readpattdefs'])
        self.readpatterns['name'] = [s.upper() for s in self.readpatterns['name']]

        # If the requested readout pattern is in the table of options,
        # then adopt the appropriate nframe and nskip
        if self.params['Readout']['readpatt'] in self.readpatterns['name']:
            mtch = self.params['Readout']['readpatt'] == self.readpatterns['name']
            self.params['Readout']['nframe'] = self.readpatterns['nframe'][mtch].data[0]
            self.params['Readout']['nskip'] = self.readpatterns['nskip'][mtch].data[0]
            print(('Requested readout pattern {} is valid. '
                  'Using the nframe = {} and nskip = {}'
                   .format(self.params['Readout']['readpatt'],
                           self.params['Readout']['nframe'],
                           self.params['Readout']['nskip'])))
        else:
            # If the read pattern is not present in the definition file
            # then quit.
            raise ValueError(("WARNING: the {} readout pattern is not defined in {}."
                              .format(self.params['Readout']['readpatt'],
                                      self.params['Reffiles']['readpattdefs'])))

    def filecheck(self):
        # Make sure the requested input files exist
        # For reference files, assume first that they are located in
        # the directory tree under the directory specified by the MIRAGE_DATA
        # environment variable. If not, assume the input is a full path
        # and check there.
        rlist = [['Reffiles', 'astrometric']]
        plist = [['simSignals', 'psfpath']]
        ilist = [['simSignals', 'pointsource'],
                 ['simSignals', 'galaxyListFile'],
                 ['simSignals', 'extended'],
                 ['simSignals', 'movingTargetList'],
                 ['simSignals', 'movingTargetSersic'],
                 ['simSignals', 'movingTargetExtended'],
                 ['simSignals', 'movingTargetToTrack']]
        # for ref in rlist:
        #    self.ref_check(ref)
        for path in plist:
            self.path_check(path)
        for inp in ilist:
            self.input_check(inp)

    def ref_check(self, rele):
        """
        Check for the existence of the input reference file
        Assume first that the file is in the directory tree
        specified by the MIRAGE_DATA environment variable.

        Parameters:
        -----------
        rele -- Tuple containing the nested keys that point
                to the refrence file of interest. These come
                from the yaml input file

        Reutrns:
        --------
        Nothing
        """
        rfile = self.params[rele[0]][rele[1]]
        if rfile.lower() != 'none':
            c1 = os.path.isfile(rfile)
            if not c1:
                raise FileNotFoundError(("WARNING: Unable to locate the {}, {} "
                                         "input file! Not present in {}"
                                         .format(rele[0], rele[1], rfile)))

    def path_check(self, p):
        """
        Check for the existence of the input path.
        Assume first that the path is in relation to
        the directory tree specified by the MIRAGE_DATA
        environment variable

        Parameters:
        -----------
        p -- Tuple containing the nested keys that point
             to a directory in self.params

        Returns:
        --------
        Nothing
        """
        pth = self.params[p[0]][p[1]]
        c1 = os.path.exists(pth)
        if not c1:
            raise NotADirectoryError(("WARNING: Unable to find the requested path "
                                      "{}. Not present in directory tree specified by "
                                      "the {} environment variable."
                                      .format(pth, self.env_var)))

    def input_check(self, inparam):
        # Check for the existence of the input file. In
        # this case we do not check the directory tree
        # specified by the MIRAGE_DATA environment variable.
        # This is intended primarily for user-generated inputs like
        # source catalogs
        ifile = self.params[inparam[0]][inparam[1]]
        if ifile.lower() != 'none':
            c = os.path.isfile(ifile)
            if not c:
                raise FileNotFoundError(("WARNING: Unable to locate {} Specified "
                                         "by the {}:{} field in the input yaml file."
                                         .format(ifile, inparam[0], inparam[1])))

    def checkParamVal(self, value, typ, vmin, vmax, default):
        # make sure the input value is a float and between min and max
        try:
            value = float(value)
        except:
            raise ValueError("WARNING: {} for {} is not a float.".format(value, typ))

        if ((value >= vmin) & (value <= vmax)):
            return value
        else:
            print(("ERROR: {} for {} is not within reasonable bounds. "
                   "Setting to {}".format(value, typ, default)))
            return default

    #def read_subarray_definition_file(self):
    #    # read in the file that contains a list of subarray names and positions on the detector

    #    try:
    #        self.subdict = ascii.read(self.params['Reffiles']['subarray_defs'], data_start=1, header_start=0)
    #    except:
    #        raise RuntimeError(("Error: could not read in subarray definitions file: {}"
    #                            .format(self.params['Reffiles']['subarray_defs'])))

    #def get_subarray_info(self):
    #    # Find aperture-specific information from the subarray information config file
    #    if self.params['Readout']['array_name'] in self.subdict['AperName']:
    #        mtch = self.params['Readout']['array_name'] == self.subdict['AperName']
    #        namps = self.subdict['num_amps'].data[mtch][0]
    #        if namps != 0:
    #            self.params['Readout']['namp'] = namps
    #        else:
    #            if ((self.params['Readout']['namp'] == 1) or
    #               (self.params['Readout']['namp'] == 4)):
    #                print(("CAUTION: Aperture {} can be used with either "
    #                       "a 1-amp".format(self.subdict['AperName'].data[mtch][0])))
    #                print("or a 4-amp readout. The difference is a factor of 4 in")
    #                print(("readout time. You have requested {} amps."
    #                       .format(self.params['Readout']['namp'])))
    #            else:
    #                raise ValueError(("WARNING: {} requires the number of amps to be 1 or 4. Please set "
    #                                  "'Readout':'namp' in the input yaml file to one of these values."
    #                                  .format(self.params['Readout']['array_name'])))
    #    else:
    #        raise ValueError(("WARNING: subarray name {} not found in the "
    #                          "subarray dictionary {}."
    #                          .format(self.params['Readout']['array_name'],
    #                                  self.params['Reffiles']['subarray_defs'])))

    def read_filter_throughput(self, file):
        '''Read in the ascii file containing the filter
        throughput curve'''
        tab = ascii.read(file)
        return tab['Wavelength_microns'].data, tab['Throughput'].data

    def read_distortion_reffile(self):
        """Read in the CRDS-format distortion reference file and save
        the coordinate transformation model
        """
        coord_transform = None
        if self.runStep['astrometric']:
            with AsdfFile.open(self.params['Reffiles']['astrometric']) as dist_file:
                coord_transform = dist_file.tree['model']
        # else:
        #    coord_transform = self.simple_coord_transform()
        return coord_transform

    def calculate_background(self, ra, dec, ffile, level='medium'):
        '''Use the JWST background calculator to come up with
        an appropriate background level for the observation.
        Options for level include low, medium, high'''
        from jwst_backgrounds import jbt
        from astropy import units as u
        from astropy.units.equivalencies import si, cgs

        # Read in filter throughput file
        filt_wav, filt_thru = self.read_filter_throughput(ffile)

        # Get background information
        # Any wavelength will return the 2D array that includes
        # all wavelengths, so just use a dummy value of 2.5 microns
        bg = jbt.background(ra, dec, 2.5)

        # Now we need to loop over each day (in the background)
        # info, convolve the background curve with the filter
        # throughput curve, and then integrate. THEN, we can
        # calculate the low/medium/high values.
        bsigs = np.zeros(len(bg.bkg_data['total_bg'][:, 0]))
        for i in range(len(bg.bkg_data['total_bg'][:, 0])):
            back_wave = bg.bkg_data['wave_array']
            back_sig = bg.bkg_data['total_bg'][i, :]

            # Interpolate background to match filter wavelength grid
            bkgd_interp = np.interp(filt_wav, back_wave, back_sig)

            # Combine
            filt_bkgd = bkgd_interp * filt_thru

            # Integrate
            bsigs[i] = np.trapz(filt_bkgd, x=filt_wav)

        # Now sort and determine the low/medium/high levels
        x = np.sort(bsigs)
        y = np.arange(1, len(x) + 1) / len(x)

        if level.lower() == 'low':
            perc = 0.1
        elif level.lower() == 'medium':
            perc = 0.5
        elif level.lower() == 'high':
            perc = 0.9
        else:
            raise ValueError("Unrecognized background level string")

        # Interpolate to the requested level
        bval = np.interp(perc, y, x) * u.MJy / u.steradian

        # Convert from MJy/str to ADU/sec
        # then divide by area of pixel
        flambda = cgs.erg / si.angstrom / si.cm ** 2 / si.s
        #fnu = cgs.erg / si.Hz / si.cm ** 2 / si.s
        photflam = self.photflam * flambda
        #photnu = self.photfnu * fnu
        pivot = self.pivot * u.micron
        mjy = photflam.to(u.MJy, u.spectral_density(pivot))

        # Divide by pixel area in steradians to get
        # MJy/str per ADU/s
        pixel_area = self.siaf.XSciScale * u.arcsec * self.siaf.YSciScale * u.arcsec
        mjy_str = mjy / pixel_area.to(u.steradian)

        # Convert the background signal from MJy/str
        # to ADU/sec
        bval /= mjy_str
        return bval.value

    def saveSingleFits(self, image, name, key_dict=None, image2=None, image2type=None):
        #save an array into the first extension of a fits file
        h0 = fits.PrimaryHDU()
        h1 = fits.ImageHDU(image, name='DATA')
        if image2 is not None:
            h2 = fits.ImageHDU(image2)
            if image2type is not None:
                h2.header['EXTNAME'] = image2type

        # if a keyword dictionary is provided, put the
        # keywords into the 0th and 1st extension headers
        if key_dict is not None:
            for key in key_dict:
                h0.header[key] = key_dict[key]
                h1.header[key] = key_dict[key]

        if image2 is None:
            hdulist = fits.HDUList([h0, h1])
        else:
            hdulist = fits.HDUList([h0, h1, h2])
        hdulist.writeto(name, overwrite=True)

    def add_options(self, parser=None, usage=None):
        if parser is None:
            parser = argparse.ArgumentParser(usage=usage, description='Create seed image via catalogs')
        parser.add_argument("paramfile", help='File describing the input parameters and instrument settings to use. (YAML format).')
        parser.add_argument("--param_example", help='If used, an example parameter file is output.')
        return parser


if __name__ == '__main__':

    usagestring = 'USAGE: catalog_seed_image.py inputs.yaml'

    seed = Catalog_seed()
    parser = seed.add_options(usage=usagestring)
    args = parser.parse_args(namespace=seed)
    seed.make_seed()<|MERGE_RESOLUTION|>--- conflicted
+++ resolved
@@ -2178,13 +2178,8 @@
         ny = self.subarray_bounds[3] - self.subarray_bounds[1] + 1
         nx = self.subarray_bounds[2] - self.subarray_bounds[0] + 1
 
-<<<<<<< HEAD
-        # Expand the limits if a grism direct image is being made
-        if self.params['Output']['grism_source_image'] is True:
-=======
         #Expand the limits if a grism direct image is being made
         if (self.params['Output']['grism_source_image'] == True) or (self.params['Inst']['mode'] in ["pom"]):
->>>>>>> 5a29acbc
             extrapixy = np.int((maxy + 1)/2 * (self.grism_direct_factor - 1.))
             miny -= extrapixy
             maxy += extrapixy
@@ -2570,11 +2565,7 @@
                 maxx = self.subarray_bounds[2] - self.subarray_bounds[0]
 
                 # Expand the limits if a grism direct image is being made
-<<<<<<< HEAD
-                if self.params['Output']['grism_source_image'] is True:
-=======
                 if (self.params['Output']['grism_source_image'] == True) or (self.params['Inst']['mode'] in ["pom"]):
->>>>>>> 5a29acbc
                     extrapixy = np.int((maxy + 1)/2 * (self.coord_adjust['y'] - 1.))
                     miny -= extrapixy
                     maxy += extrapixy
