#! /usr/bin/env python

'''
Module for preparing a given dark current exposure for
integration with a ramp of simulated sources created
using (e.g.) catalog_seed_image.py.

Authors:
--------

    - Bryan Hilbert, Kevin Volk

Use:
----

    This module can be imported as such:

    ::

        from mirage.dark.dark_prep import DarkPrep
        dark = DarkPrep()
        dark.paramfile = 'my_parameters.yaml'
        dark.prepare()
'''

import sys
import os
import argparse
from math import floor

import yaml
import pkg_resources
import numpy as np
from astropy.io import fits, ascii

from mirage.reference_files import crds_tools
from mirage.utils import read_fits, utils, siaf_interface
from mirage import version

MIRAGE_VERSION = version.__version__

# Allowed instruments
INST_LIST = ['nircam', 'niriss', 'fgs']


class DarkPrep():
    def __init__(self, offline=False):
        """Instantiate DarkPrep object.

        Parameters
        ----------
        offline : bool
            If True, the check for the existence of the MIRAGE_DATA
            directory is skipped. This is primarily for Travis testing
        """
        self.offline = offline

        # Locate the module files, so that we know where to look
        # for config subdirectory
        self.modpath = pkg_resources.resource_filename('mirage', '')

        # Get the location of the MIRAGE_DATA environment
        # variable, so we know where to look for darks, CR,
        # PSF files, etc later
        self.env_var = 'MIRAGE_DATA'
        datadir = utils.expand_environment_variable(self.env_var, offline=offline)

        # Check that CRDS-related environment variables are set correctly
        self.crds_datadir = crds_tools.env_variables()

    def check_params(self):
        """Check for acceptible values for the input parameters in the
        yaml file.
        """
        # Check instrument name
        if self.params['Inst']['instrument'].lower() not in INST_LIST:
            raise ValueError(("WARNING: {} instrument not implemented within "
                              "simulator".format(self.params['Inst']['instrument'])))

        # If user requests not to use the pipeline,
        # make sure the input is a linearized dark, and not
        # a raw dark
        if self.params['Inst']['use_JWST_pipeline'] is False:
            if self.params['Reffiles']['linearized_darkfile'].lower() == 'none':
                raise ValueError(("WARNING: You specified no use of the JWST pipeline, but "
                                  "have not provided a linearized dark file to use. Without the "
                                  "pipeline, a raw dark cannot be used."))

        # If no raw dark nor linearized dark is given, then there is no
        # input to work with.
        if (self.params['Reffiles']['linearized_darkfile'].lower() == 'none' and
            self.params['Reffiles']['dark'].lower() == 'none'):
            raise ValueError(("WARNING: No raw nor linearized dark file given. Unable to proceed."))

        # Make sure nframe, nskip, ngroup are all integers
        try:
            self.params['Readout']['nframe'] = int(self.params['Readout']['nframe'])
        except ValueError:
            print("WARNING: Input value of nframe is not an integer.")

        try:
            self.params['Readout']['nskip'] = int(self.params['Readout']['nskip'])
        except ValueError:
            print("WARNING: Input value of nskip is not an integer.")

        try:
            self.params['Readout']['ngroup'] = int(self.params['Readout']['ngroup'])
        except ValueError:
            print("WARNING: Input value of ngroup is not an integer.")

        try:
            self.params['Readout']['nint'] = int(self.params['Readout']['nint'])
        except ValueError:
            print("WARNING: Input value of nint is not an integer.")

        # Make sure that the requested number of groups is
        # less than or equal to the maximum allowed. If you're
        # continuing on with an unknown readout pattern (not
        # recommended) then assume a max of 10 groups.
        # For science operations, ngroup is going to be limited
        # to 10 for all readout patterns except for the DEEP
        # patterns, which can go to 20. (FOR FULL FRAME!!)
        # Subarray exposures can use more!!
        match = self.readpatterns['name'] == self.params['Readout']['readpatt'].upper()
        if sum(match) == 1:
            maxgroups = self.readpatterns['maxgroups'].data[match][0]
        if sum(match) == 0:
            print(("Unrecognized readout pattern {}. Assuming a maximum allowed number of groups of 10."
                   .format(self.params['Readout']['readpatt'])))
            maxgroups = 10

        if (self.params['Readout']['ngroup'] > maxgroups):
            print(("WARNING: {} is limited to a maximum of {} groups. Proceeding with ngroup = {}."
                   .format(self.params['Readout']['readpatt'], maxgroups, maxgroups)))
            self.params['Readout']['readpatt'] = maxgroups

        # Check for entries in the parameter file that are None or blank,
        # indicating the step should be skipped. Create a dictionary of steps
        # and populate with True or False
        self.runStep = {}
        # self.runStep['linearity'] = self.check_run_step(self.params['Reffiles']['linearity'])
        self.runStep['badpixmask'] = self.check_run_step(self.params['Reffiles']['badpixmask'])
        self.runStep['linearized_darkfile'] = self.check_run_step(self.params['Reffiles']['linearized_darkfile'])
        self.runStep['saturation_lin_limit'] = self.check_run_step(self.params['Reffiles']['saturation'])
        self.runStep['superbias'] = self.check_run_step(self.params['Reffiles']['superbias'])
        self.runStep['linearity'] = self.check_run_step(self.params['Reffiles']['linearity'])

        # If the pipeline is going to be used to create
        # the linearized dark current ramp, make sure the
        # specified configuration files are present.
        if not self.runStep['linearized_darkfile']:
            dqcheck = self.check_run_step(self.params['newRamp']['dq_configfile'])
            if not dqcheck:
                raise FileNotFoundError(("WARNING: DQ pipeline step configuration file not provided. "
                                         "This file is needed to run the pipeline."))
            satcheck = self.check_run_step(self.params['newRamp']['sat_configfile'])
            if not satcheck:
                raise FileNotFoundError(("WARNING: Saturation pipeline step configuration file not provided. "
                                         "This file is needed to run the pipeline."))
            sbcheck = self.check_run_step(self.params['newRamp']['superbias_configfile'])
            if not sbcheck:
                raise FileNotFoundError(("WARNING: Superbias pipeline step configuration file not provided. "
                                        "This file is needed to run the pipeline."))
            refpixcheck = self.check_run_step(self.params['newRamp']['refpix_configfile'])
            if not refpixcheck:
                raise FileNotFoundError(("WARNING: Refpix pipeline step configuration file not provided. "
                                         "This file is needed to run the pipeline."))
            lincheck = self.check_run_step(self.params['newRamp']['linear_configfile'])
            if not lincheck:
                raise FileNotFoundError(("WARNING: Linearity pipeline step configuration file not provided. "
                                         "This file is needed to run the pipeline."))

    def check_run_step(self, filename):
        """Check to see if a filename exists in the parameter file
        or if it is set to none.

        Parameters
        ----------
        filename : str
            Name of the entry in the yaml file

        Returns
        -------
        state : bool
            True if entry is a filename, False if it is non or empty
        """
        if ((len(filename) == 0) or (filename.lower() == 'none')):
            return False
        else:
            return True

    def crop_dark(self, model):
        """Cut the dark current array down to the size dictated
        by the subarray bounds

        Parameters
        ----------
        model : obj
            read_fits object holding dark current as well as superbias and refpix signal

        Returns
        -------
        model : obj
            read_fits object with cropped data arrays
        """
        modshape = model.data.shape
        yd = modshape[-2]
        xd = modshape[-1]

        if ((self.subarray_bounds[0] != 0) or (self.subarray_bounds[2] != (xd - 1))
           or (self.subarray_bounds[1] != 0) or (self.subarray_bounds[3] != (yd - 1))):

            if len(modshape) == 4:
                model.data = model.data[:, :, self.subarray_bounds[1]:self.subarray_bounds[3] + 1,
                                        self.subarray_bounds[0]:self.subarray_bounds[2] + 1]
                try:
                    model.sbAndRefpix = model.sbAndRefpix[:, :, self.subarray_bounds[1]:
                                                          self.subarray_bounds[3] + 1,
                                                          self.subarray_bounds[0]:self.subarray_bounds[2] + 1]
                except:
                    pass
                try:
                    model.zeroframe = model.zeroframe[:, self.subarray_bounds[1]:
                                                      self.subarray_bounds[3] + 1,
                                                      self.subarray_bounds[0]:self.subarray_bounds[2] + 1]
                except:
                    pass
            if len(modshape) == 3:
                model.data = model.data[:, self.subarray_bounds[1]:self.subarray_bounds[3] + 1,
                                        self.subarray_bounds[0]:self.subarray_bounds[2] + 1]
                try:
                    model.sbAndRefpix = model.sbAndRefpix[:, self.subarray_bounds[1]:
                                                          self.subarray_bounds[3] + 1,
                                                          self.subarray_bounds[0]:self.subarray_bounds[2] + 1]
                except:
                    pass
                try:
                    model.zeroframe = model.zeroframe[:, self.subarray_bounds[1]:
                                                      self.subarray_bounds[3] + 1,
                                                      self.subarray_bounds[0]:self.subarray_bounds[2] + 1]
                except:
                    pass
            elif len(modshape) == 2:
                model.data = model.data[self.subarray_bounds[1]:self.subarray_bounds[3] + 1,
                                        self.subarray_bounds[0]:self.subarray_bounds[2] + 1]
                try:
                    model.sbAndRefpix = model.sbAndRefpix[self.subarray_bounds[1]:self.subarray_bounds[3] + 1,
                                                          self.subarray_bounds[0]:self.subarray_bounds[2] + 1]
                except:
                    pass
                try:
                    model.zeroframe = model.zeroframe[self.subarray_bounds[1]:
                                                      self.subarray_bounds[3] + 1,
                                                      self.subarray_bounds[0]:self.subarray_bounds[2] + 1]
                except:
                    pass

        # Make sure that if the output is supposedly a
        # 4-amplifier file, that the number of
        # pixels in the x direction is a multiple of 4.
        nfast = self.subarray_bounds[2] - self.subarray_bounds[0] + 1
        nslow = self.subarray_bounds[3] - self.subarray_bounds[1] + 1
        nramp = (self.params['Readout']['nframe'] + self.params['Readout']['nskip']) * \
            self.params['Readout']['ngroup']

        if self.params['Readout']['namp'] != 4 and self.params['Readout']['namp'] != 1:
            raise ValueError(('ERROR: amplifier mode specified ({}) is not allowed'
                              .format(self.params['Readout']['namp'])))

        if self.params['Readout']['namp'] == 4:
            n = int(nfast / 4) * 4
            if n != nfast:
                raise ValueError(("ERROR: 4 amplifier mode specified but the number of pixels "
                                  "in the fast read direction ({}) is not a multiple of 4."
                                  .format(nfast)))
        return model

    def darkints(self):
        """Check the number of integrations in the dark
        current file and compare with the requested
        number of integrations. Add/remove integrations
        if necessary

        Parameters
        ----------

        None


        Returns
        -------

        None
        """
        ndarkints, ngroups, ny, nx = self.dark.data.shape
        reqints = self.params['Readout']['nint']

        if reqints <= ndarkints:
            # Fewer requested integrations than are in the
            # input dark.
            print("{} output integrations requested.".format(reqints))
            self.dark.data = self.dark.data[0:reqints, :, :, :]
            if self.dark.sbAndRefpix is not None:
                self.dark.sbAndRefpix = self.dark.sbAndRefpix[0:reqints, :, :, :]
            if self.dark.zeroframe is not None:
                self.dark.zeroframe = self.dark.zeroframe[0:reqints, :, :]

        elif reqints > ndarkints:
            # More requested integrations than are in input dark.
            print(('Requested output has {} integrations, while input dark has only {}.'
                   .format(reqints, ndarkints)))
            print('Adding integrations to input dark by making copies of the input.')
            self.integration_copy(reqints, ndarkints)

    def data_volume_check(self, obj):
        """Make sure that the input integration has
        enough frames/groups to create the requested
        number of frames/groups of the output

        Parameters
        ----------
        obj : obj
            Instance of read_fits class containing dark current data and other info

        Returns
        -------
        None
        """
        ngroup = int(self.params['Readout']['ngroup'])
        nframe = int(self.params['Readout']['nframe'])
        nskip = int(self.params['Readout']['nskip'])

        inputframes = obj.data.shape[1]
        if ngroup * (nskip + nframe) > inputframes:
            print(("WARNING: Not enough frames in the input integration to "
                   "create the requested number of output groups. Input has "
                   "{} frames. Requested output is {} groups each created from "
                   "{} frames plus skipping {} frames between groups for a total "
                   "of {} frames."
                   .format(inputframes, ngroup, nframe, nskip, ngroup * (nframe + nskip))))
            print(("Making copies of {} dark current frames and adding them to "
                   "the end of the dark current integration."
                   .format(ngroup * (nskip + nframe) - inputframes)))

            # Figure out how many more frames we need,
            # in terms of how many copies of the original dark
            div = floor((ngroup * (nskip + nframe)) / inputframes)
            mod = (ngroup * (nskip + nframe)) % inputframes

            # If more frames are needed than there are frames
            # in the original dark, then make copies of the
            # entire thing as many times as necessary, adding
            # the signal from the previous final frame to each.
            for ints in range(div - 1):
                extra_frames = np.copy(obj.data)
                obj.data = np.hstack((obj.data, extra_frames + obj.data[:, -1, :, :]))
                if obj.sbAndRefpix is not None:
                    extra_sb = np.copy(obj.sbAndRefpix)
                    obj.sbAndRefpix = np.hstack((obj.sbAndRefpix, extra_sb + obj.sbAndRefpix[:, -1, :, :]))

            # At this point, if more frames are needed, but fewer
            # than an entire copy of self.dark.data, then add the
            # appropriate number of frames here.
            extra_frames = np.copy(obj.data[:, 1:mod + 1, :, :]) - obj.data[:, 0, :, :]
            obj.data = np.hstack((obj.data, extra_frames + obj.data[:, -1, :, :]))
            if obj.sbAndRefpix is not None:
                extra_sb = np.copy(obj.sbAndRefpix[:, 1:mod + 1, :, :]) - obj.sbAndRefpix[:, 0, :, :]
                obj.sbAndRefpix = np.hstack((obj.sbAndRefpix, extra_sb + obj.sbAndRefpix[:, -1, :, :]))

        elif ngroup * (nskip + nframe) < inputframes:
            # If there are more frames in the dark than we'll need,
            # crop the extras in order to reduce memory use
            obj.data = obj.data[:, 0:ngroup * (nskip + nframe), :, :]
            if obj.sbAndRefpix is not None:
                obj.sbAndRefpix = obj.sbAndRefpix[:, 0:ngroup * (nskip + nframe), :, :]
        obj.header['NGROUPS'] = ngroup * (nskip + nframe)

    def filecheck(self):
        """Make sure the requested input files exist
        or reference files, assume first that they are located in
        the directory tree under the datadir (from the MIRAGE_DATA
        environment variable). If not, assume the input is a full path
        and check there.
        """
        rlist = [['Reffiles', 'dark'],
                 ['Reffiles', 'linearized_darkfile'],
                 ['Reffiles', 'superbias'],
                 ['Reffiles', 'linearity'],
                 ['Reffiles', 'saturation']]
        for ref in rlist:
            self.ref_check(ref)

    def get_base_dark(self):
        """Read in the dark current ramp that will serve as the
        base for the simulated ramp"""

        # First make sure that the file exists
        local = os.path.isfile(self.params['Reffiles']['dark'])
        # Future improvement: download a missing dark file
        if not local:
            try:
                print("Local copy of dark current file")
                print("{} not found.".format(self.params['Reffiles']['dark']))
                print("Downloading.")
                darkfile = os.path.split(self.params['Reffiles']['dark'])[1]
                hh = fits.open(os.path.join(self.dark_url, darkfile))
                hh.writeto(self.params['Reffiles']['dark'])
            except Exception:
                print("Local copy of dark current file")
                print("{} not found.".format(self.params['Reffiles']['dark']))
                print("And unable to download. Quitting.")

        self.dark = read_fits.Read_fits()
        self.dark.file = self.params['Reffiles']['dark']

        # Depending on the method indicated in the input file
        # read in the dark using astropy or RampModel
        if self.params['Inst']['use_JWST_pipeline']:
            self.dark.read_datamodel()

            try:
                # Remove non-pipeline related keywords
                # (e.g. CV3 temps/voltages)
                self.dark.__delattr__('extra_fits')
            except:
                pass

        else:
            self.dark.read_astropy()

        # We assume that the input dark current integration is raw, which means
        # the data are in the original ADU measured by the detector. So the
        #  data range should be no larger than 65536
        darkrange = 1.*self.dark.data.max() - 1.*self.dark.data.min()
        if darkrange > 65535.:
            raise ValueError(("WARNING: Range of data values in the input dark is too large. "
                              "We assume the input dark is raw ADU values, with a range no more than 65536."))

        # If the inputs are signed integers, change to unsigned.
        if self.dark.data.min() < 0.:
            self.dark.data += 32768

        # If the input is any readout pattern other than RAPID, then
        # make sure that the output readout patten matches. Only RAPID
        # can be averaged and transformed into another readout pattern
        if self.dark.header['READPATT'] not in ['RAPID', 'NISRAPID', 'FGSRAPID']:
            if self.params['Readout']['readpatt'].upper() != self.dark.header['READPATT']:
                print(("WARNING: cannot transform input {} integration into "
                       "output {} integration.".format(self.dark.header['READPATT'],
                                                       self.params['Readout']['readpatt'])))
                raise ValueError(("Only RAPID, NISRAPID, or FGSRAPID inputs can be translated to a "
                                  "different readout pattern"))
        else:
            pass

        # Finally, collect information about the detector, which will be needed for astrometry later
        self.detector = self.dark.header['DETECTOR']
        self.instrument = self.dark.header['INSTRUME']
        self.fastaxis = self.dark.header['FASTAXIS']
        self.slowaxis = self.dark.header['SLOWAXIS']

    def integration_copy(self, req, darkint):
        """Use copies of integrations in the dark current input to
        make up integrations in the case where the output has
        more integrations than the input

        Parameters
        ----------
        req : int
            Requested number of dark current integrations for the output

        darkint : int
            Number of integrations in the input dark current exposure

        Returns
        -------
        None
        """

        ncopies = np.int((req - darkint) / darkint)
        extras = (req - darkint) % darkint

        # Full copies of the dark exposure (all integrations)
        if ncopies > 0:
            copydata = self.dark.data
            if self.dark.sbAndRefpix is not None:
                copysb = self.dark.sbAndRefpix
            if self.dark.zeroframe is not None:
                copyzero = self.dark.zeroframe
            for i in range(ncopies):
                self.dark.data = np.vstack((self.dark.data, copydata))
                if self.dark.sbAndRefpix is not None:
                    self.dark.sbAndRefpix = np.vstack((self.dark.sbAndRefpix, copysb))
                if self.dark.zeroframe is not None:
                    self.dark.zeroframe = np.vstack((self.dark.zeroframe, copyzero))

        # Partial copy of dark (some integrations)
        if extras > 0:
            self.dark.data = np.vstack((self.dark.data, self.dark.data[0:extras, :, :, :]))
            if self.dark.sbAndRefpix is not None:
                self.dark.sbAndRefpix = np.vstack((self.dark.sbAndRefpix,
                                                   self.dark.sbAndRefpix[0:extras, :, :, :]))
            if self.dark.zeroframe is not None:
                self.dark.zeroframe = np.vstack((self.dark.zeroframe, self.dark.zeroframe[0:extras, :, :]))

        self.dark.header['NINTS'] = req

    def linearize_dark(self, darkobj):
        """Beginning with the input dark current ramp, run the dq_init, saturation, superbias
        subtraction, refpix and nonlin pipeline steps in order to produce a linearized
        version of the ramp. This will be used when combining the dark ramp with the
        simulated signal ramp.

        Parameters
        -----------
        darkobj : obj
            Instance of read_fits class containing dark current data and info

        Returns
        -------
        linDarkObj : obj
            Modified read_fits instance with linearized dark current data
        """
        from jwst.dq_init import DQInitStep
        from jwst.saturation import SaturationStep
        from jwst.superbias import SuperBiasStep
        from jwst.refpix import RefPixStep
        from jwst.linearity import LinearityStep

        # First we need to place the read_fits object into a RampModel instance
        if self.runStep['linearized_darkfile']:
            subfile = self.params['Reffiles']['linearized_darkfile']
        else:
            subfile = self.params['Reffiles']['dark']
        dark = darkobj.insert_into_datamodel(subfile)

        print('Creating a linearized version of the dark current input ramp')
        print('using JWST calibration pipeline.')

        # Run the DQ_Init step
        if self.runStep['badpixmask']:
            linDark = DQInitStep.call(dark,
                                      config_file=self.params['newRamp']['dq_configfile'],
                                      override_mask=self.params['Reffiles']['badpixmask'])
        else:
            linDark = DQInitStep.call(dark, config_file=self.params['newRamp']['dq_configfile'])

        # If the saturation map is provided, use it. If not, default to whatever is in CRDS
        if self.runStep['saturation_lin_limit']:
            linDark = SaturationStep.call(linDark,
                                          config_file=self.params['newRamp']['sat_configfile'],
                                          override_saturation=self.params['Reffiles']['saturation'])
        else:
            linDark = SaturationStep.call(linDark,
                                          config_file=self.params['newRamp']['sat_configfile'])

        # If the superbias file is provided, use it. If not, default to whatever is in CRDS
        if self.runStep['superbias']:
            linDark = SuperBiasStep.call(linDark,
                                         config_file=self.params['newRamp']['superbias_configfile'],
                                         override_superbias=self.params['Reffiles']['superbias'])
        else:
            linDark = SuperBiasStep.call(linDark,
                                         config_file=self.params['newRamp']['superbias_configfile'])

        # Reference pixel correction
        linDark = RefPixStep.call(linDark,
                                  config_file=self.params['newRamp']['refpix_configfile'])

        # Save a copy of the superbias- and reference pixel-subtracted
        # dark. This will be used later to add these effects back in
        # after the synthetic signals have been added and the non-linearity
        # effects are added back in when using the PROPER combine method.
        sbAndRefpixEffects = dark.data - linDark.data

        # Linearity correction - save the output so that you won't need to
        # re-run the pipeline when using the same dark current file in the
        # future. Use the linearity coefficient file if provided
        base_name = self.params['Output']['file'].split('/')[-1]
        linearoutfile = base_name[0:-5] + '_linearized_dark_current_ramp.fits'
        if self.runStep['linearity']:
            linDark = LinearityStep.call(linDark,
                                         config_file=self.params['newRamp']['linear_configfile'],
                                         override_linearity=self.params['Reffiles']['linearity'],
                                         output_file=linearoutfile, save_results=True,
                                         output_dir=self.params['Output']['directory'])
        else:
            linDark = LinearityStep.call(linDark,
                                         config_file=self.params['newRamp']['linear_configfile'],
                                         output_file=linearoutfile, save_results=True,
                                         output_dir=self.params['Output']['directory'])

        print(("Linearized dark (output directly from pipeline saved as {}"
               .format(os.path.join(self.params['Output']['directory'], linearoutfile))))

        # Now we need to put the data back into a read_fits object
        linDarkobj = read_fits.Read_fits()
        linDarkobj.model = linDark
        linDarkobj.rampmodel_to_obj()
        linDarkobj.sbAndRefpix = sbAndRefpixEffects

        return linDarkobj

    def prepare(self):
        """MAIN FUNCTION"""
        print("\nRunning dark_prep....\n")

        # Read in the yaml parameter file
        self.read_parameter_file()

        # Create dictionary to use when looking in CRDS for reference files
        self.crds_dict = crds_tools.dict_from_yaml(self.params)

        # Expand param entries to full paths where appropriate
        self.pararms = utils.full_paths(self.params, self.modpath, self.crds_dict, offline=self.offline)
        self.filecheck()

        # Base name for output files
        base_name = self.params['Output']['file'].split('/')[-1]
        self.basename = os.path.join(self.params['Output']['directory'],
                                     base_name[0:-5])

        # Check the entered read pattern info
        self.readpattern_check()

        # Check input parameters for any bad values
        self.check_params()

        # Read in the subarray definition file
        self.subdict = utils.read_subarray_definition_file(self.params['Reffiles']['subarray_defs'])
        self.params = utils.get_subarray_info(self.params, self.subdict)

        # Get the subarray boundaries from pysiaf
        siaf_inst = self.params['Inst']['instrument']
        instrument_siaf = siaf_interface.get_instance(siaf_inst)
        self.siaf = instrument_siaf[self.params['Readout']['array_name']]
        junk0, junk1, self.ffsize, \
            self.subarray_bounds = siaf_interface.get_siaf_information(instrument_siaf,
                                                                       self.params['Readout']['array_name'],
                                                                       0.0, 0.0,
                                                                       self.params['Telescope']['rotation'])
        # Read in the input dark current frame
        if not self.runStep['linearized_darkfile']:
            self.get_base_dark()
            self.linDark = None
        else:
            self.read_linear_dark()
            self.dark = self.linDark

        # Make sure there is enough data (frames/groups)
        # in the input integration to produce
        # the proposed output integration
        self.data_volume_check(self.dark)

        # Compare the requested number of integrations
        # to the number of integrations in the input dark
        print("Dark shape as read in: {}".format(self.dark.data.shape))
        self.darkints()
        print("Dark shape after copying integrations to match request: {}".format(self.dark.data.shape))

        # Put the input dark (or linearized dark) into the
        # requested readout pattern
        self.dark, sbzeroframe = self.reorder_dark(self.dark)
        print(('DARK has been reordered to {} to match the input readpattern of {}'
               .format(self.dark.data.shape, self.dark.header['READPATT'])))

        # If a raw dark was read in, create linearized version
        # here using the SSB pipeline. Better to do this
        # on the full dark before cropping, so that reference
        # pixels can be used in the processing.
        if ((self.params['Inst']['use_JWST_pipeline']) & (self.runStep['linearized_darkfile'] is False)):

            # Linear ize the dark ramp via the SSB pipeline.
            # Also save a diff image of the original dark minus
            # the superbias and refpix subtracted dark, to use later.

            # In order to linearize the dark, the JWST pipeline must
            # be present, and self.dark will have to be translated back
            # into a RampModel instance
            # print('Working on {}'.format(self.dark))
            self.linDark = self.linearize_dark(self.dark)
            print("Linearized dark shape: {}".format(self.linDark.data.shape))

            if self.params['Readout']['readpatt'].upper() in ['RAPID', 'NISRAPID', 'FGSRAPID']:
                print(("Output is {}, grabbing zero frame from linearized dark"
                       .format(self.params['Readout']['readpatt'].upper())))
                self.zeroModel = read_fits.Read_fits()
                self.zeroModel.data = self.linDark.data[:, 0, :, :]
                self.zeroModel.sbAndRefpix = self.linDark.sbAndRefpix[:, 0, :, :]
            elif ((self.params['Readout']['readpatt'].upper() not in ['RAPID', 'NISRAPID', 'FGSRAPID']) &
                  (self.dark.zeroframe is not None)):
                print("Now we need to linearize the zeroframe because the")
                print("output readpattern is not RAPID, NISRAPID, or FGSRAPID")
                # Now we need to linearize the zeroframe. Place it
                # into a RampModel instance before running the
                # pipeline steps
                self.zeroModel = read_fits.Read_fits()
                self.zeroModel.data = np.expand_dims(self.dark.zeroframe, axis=1)
                self.zeroModel.header = self.linDark.header
                self.zeroModel.header['NGROUPS'] = 1
                self.zeroModel = self.linearize_dark(self.zeroModel)
                # Return the zeroModel data to 3 dimensions
                # integrations, y, x
                self.zeroModel.data = self.zeroModel.data[:, 0, :, :]
                self.zeroModel.sbAndRefpix = self.zeroModel.sbAndRefpix[:, 0, :, :]
                # In this case the zeroframe has changed from what
                # was read in. So let's remove the original zeroframe
                # to avoid confusion
                self.linDark.zeroframe = np.zeros(self.linDark.zeroframe.shape)
            else:
                self.zeroModel = None

            # Now crop self.linDark, self.dark, and zeroModel
            # to requested subarray
            self.dark = self.crop_dark(self.dark)
            self.linDark = self.crop_dark(self.linDark)

            if self.zeroModel is not None:
                self.zeroModel = self.crop_dark(self.zeroModel)

        elif self.runStep['linearized_darkfile']:
            # If no pipeline is run
            self.zeroModel = read_fits.Read_fits()
            self.zeroModel.data = self.dark.zeroframe
            self.zeroModel.sbAndRefpix = sbzeroframe

            # Crop the linearized dark to the requested
            # subarray size
            # THIS WILL CROP self.dark AS WELL SINCE
            # self.linDark IS JUST A REFERENCE IN THE NON
            # PIPELINE CASE!!
            self.linDark = self.crop_dark(self.linDark)
            if self.zeroModel.data is not None:
                self.zeroModel = self.crop_dark(self.zeroModel)
        else:
            raise NotImplementedError(("Mode not yet supported! Must use either: use_JWST_pipeline "
                                       "= True and a raw or linearized dark or supply a linearized dark. "
                                       "Cannot yet skip the pipeline and provide a raw dark."))

        # Save the linearized dark
        # if self.params['Output']['save_intermediates']:
        h0 = fits.PrimaryHDU()
        h1 = fits.ImageHDU(self.linDark.data, name='SCI')
        h2 = fits.ImageHDU(self.linDark.sbAndRefpix, name='SBANDREFPIX')
        h3 = fits.ImageHDU(self.zeroModel.data, name='ZEROFRAME')
        h4 = fits.ImageHDU(self.zeroModel.sbAndRefpix, name='ZEROSBANDREFPIX')

        # Populate basic info in the 0th extension header
        nints, ngroups, yd, xd = self.linDark.data.shape
        h0.header['READPATT'] = self.params['Readout']['readpatt'].upper()
        h0.header['NINTS'] = nints
        h0.header['NGROUPS'] = ngroups
        h0.header['NFRAMES'] = self.params['Readout']['nframe']
        h0.header['NSKIP'] = self.params['Readout']['nskip']
        h0.header['DETECTOR'] = self.detector
        h0.header['INSTRUME'] = self.instrument
        h0.header['SLOWAXIS'] = self.slowaxis
        h0.header['FASTAXIS'] = self.fastaxis

        # Add some basic Mirage-centric info
        h0.header['MRGEVRSN'] = (MIRAGE_VERSION, 'Mirage version used')
        h0.header['YAMLFILE'] = (self.paramfile, 'Mirage input yaml file')

        hl = fits.HDUList([h0, h1, h2, h3, h4])
        objname = self.basename + '_linear_dark_prep_object.fits'
        objname = os.path.join(self.params['Output']['directory'], objname)
        hl.writeto(objname, overwrite=True)
        print(("Linearized dark frame plus superbias and reference"
               "pixel signals, as well as zeroframe, saved to {}. "
               "This can be used as input to the observation"
               "generator.".format(objname)))

        # important variables
        # self.linDark
        # self.zeroModel
        # Make a read_fits instance that contains all the important
        # information, for ease in connecting with next step of the
        # simulator
        self.prepDark = read_fits.Read_fits()
        self.prepDark.data = self.linDark.data
        self.prepDark.zeroframe = self.zeroModel.data
        self.prepDark.sbAndRefpix = self.linDark.sbAndRefpix
        self.prepDark.zero_sbAndRefpix = self.zeroModel.sbAndRefpix
        self.prepDark.header = self.linDark.header

    def read_linear_dark(self):
        """Read in the linearized version of the dark current ramp
        using the read_fits class"""
        try:
            print(('Reading in linearized dark current ramp from {}'
                   .format(self.params['Reffiles']['linearized_darkfile'])))
            self.linDark = read_fits.Read_fits()
            self.linDark.file = self.params['Reffiles']['linearized_darkfile']
            self.linDark.read_astropy()
        except:
            raise IOError('WARNING: Unable to read in linearized dark ramp.')

        # Finally, collect information about the detector, which will be needed for astrometry later
        self.detector = self.linDark.header['DETECTOR']
        self.instrument = self.linDark.header['INSTRUME']
        self.fastaxis = self.linDark.header['FASTAXIS']
        self.slowaxis = self.linDark.header['SLOWAXIS']

    def read_parameter_file(self):
        """Read in the yaml parameter file"""
        try:
            with open(self.paramfile, 'r') as infile:
<<<<<<< HEAD
                self.params = yaml.load(infile, Loader=yaml.FullLoader)
=======
                self.params = yaml.safe_load(infile)
>>>>>>> 6f70a674
        except FileNotFoundError:
            print("WARNING: unable to open {}".format(self.paramfile))

    def readpattern_check(self):
        """Check the readout pattern that's entered and set the number of averaged frames
        as well as the number of skipped frames per group"""
        self.params['Readout']['readpatt'] = self.params['Readout']['readpatt'].upper()

        # Read in readout pattern definition file
        # and make sure the possible readout patterns are in upper case
        self.readpatterns = ascii.read(self.params['Reffiles']['readpattdefs'])
        self.readpatterns['name'] = [s.upper() for s in self.readpatterns['name']]

        # If the requested readout pattern is in the table of options,
        # then adopt the appropriate nframe and nskip
        if self.params['Readout']['readpatt'] in self.readpatterns['name']:
            mtch = self.params['Readout']['readpatt'] == self.readpatterns['name']
            self.params['Readout']['nframe'] = self.readpatterns['nframe'][mtch].data[0]
            self.params['Readout']['nskip'] = self.readpatterns['nskip'][mtch].data[0]
            print(('Requested readout pattern {} is valid. '
                  'Using the nframe = {} and nskip = {}'
                   .format(self.params['Readout']['readpatt'],
                           self.params['Readout']['nframe'],
                           self.params['Readout']['nskip'])))
        else:
            # If the read pattern is not present in the definition file
            # then quit.
            raise ValueError(("WARNING: the {} readout pattern is not defined in {}."
                              .format(self.params['Readout']['readpatt'],
                                      self.params['Reffiles']['readpattdefs'])))

    def ref_check(self, rele):
        """Check for the existence of the input reference file
        Assume first that the file is in the directory tree
        specified by the MIRAGE_DATA environment variable.

        Parameters
        ----------
        rele : tup
            Keywords needed to access a given entry in self.params from the
            input yaml file

        Returns
        -------
        None
        """
        rfile = self.params[rele[0]][rele[1]]
        if rfile.lower() != 'none':
            c1 = os.path.isfile(rfile)
            if not c1:
                raise FileNotFoundError(("WARNING: Unable to locate the {}, {} "
                                         "input file! Not present in {}"
                                         .format(rele[0], rele[1], rfile)))

    def reorder_dark(self, dark):
        """Reorder the input dark ramp using the requested
        readout pattern (nframe, nskip). If the initial
        dark ramp is RAPID, NISRAPID, or FGSRAPID, then save and return
        the 0th frame.

        Parameters
        ----------
        dark : obj
            Instance of read_fits class containing dark current data and info

        Returns
        -------
        dark : obj
            Instance of read_fits class where dark data have been reordered to match
            the requested readout pattern

        sbzero : numpy.ndarray
            Zeroth frame data from the dark current data. This is saved separately
            because averaging for non-RAPID readout patterns will destroy the frame
        """
        if self.params['Reffiles']['linearized_darkfile']:
            datatype = np.float
        else:
            datatype = np.int32

        # Get the info for the dark integration
        darkpatt = dark.header['READPATT']
        dark_nframe = dark.header['NFRAMES']
        mtch = self.readpatterns['name'].data == darkpatt
        dark_nskip = self.readpatterns['nskip'].data[mtch][0]

        nint, ngroup, yd, xd = dark.data.shape
        outdark = np.zeros((self.params['Readout']['nint'], self.params['Readout']['ngroup'], yd, xd))

        if dark.sbAndRefpix is not None:
            outsb = np.zeros((self.params['Readout']['nint'], self.params['Readout']['ngroup'], yd, xd))

        # We can only keep a zero frame around if the input dark
        # is RAPID, NISRAPID, or FGSRAPID. Otherwise that information is lost.
        darkzero = None
        sbzero = None
        rapids = ['RAPID', 'NISRAPID', 'FGSRAPID']
        if ((darkpatt in rapids) & (dark.zeroframe is None)):
            dark.zeroframe = dark.data[:, 0, :, :]
            print("Saving 0th frame from data to the zeroframe extension")
            if dark.sbAndRefpix is not None:
                sbzero = dark.sbAndRefpix[:, 0, :, :]
        elif ((darkpatt not in rapids) & (dark.zeroframe is None)):
            print("Unable to save the zeroth frame because the input dark current ramp is not RAPID.")
            sbzero = None
        elif ((darkpatt in rapids) & (dark.zeroframe is not None)):
            # In this case we already have the zeroframe
            if dark.sbAndRefpix is not None:
                sbzero = dark.sbAndRefpix[:, 0, :, :]
        elif ((darkpatt not in rapids) & (dark.zeroframe is not None)):
            # Non RAPID dark, zeroframe is present, but
            # we can't get sbAndRefpix for the zeroth frame
            # because the pattern is not RAPID.
            sbzero = None

        # We have already guaranteed that either the readpatterns match
        # or the dark is RAPID, so no need to worry about checking for
        # other cases here.

        if ((darkpatt in rapids) and (self.params['Readout']['readpatt'] not in rapids)):

            framesPerGroup = self.params['Readout']['nframe'] + self.params['Readout']['nskip']
            accumimage = np.zeros_like(outdark[0, 0, :, :], dtype=datatype)

            if dark.sbAndRefpix is not None:
                zeroaccumimage = np.zeros_like(outdark[0, 0, :, :], dtype=np.float)

            # Loop over integrations
            for integ in range(self.params['Readout']['nint']):
                frames = np.arange(0, self.params['Readout']['nframe'])

                # Loop over groups
                for i in range(self.params['Readout']['ngroup']):
                    # Average together the appropriate frames,
                    # skip the appropriate frames
                    print(("Averaging dark current ramp. Frames {}, to become "
                           "group {}".format(frames, i)))

                    # If averaging needs to be done
                    if self.params['Readout']['nframe'] > 1:
                        accumimage = np.mean(dark.data[integ, frames, :, :], axis=0)
                        if dark.sbAndRefpix is not None:
                            zeroaccumimage = np.mean(dark.sbAndRefpix[integ, frames, :, :], axis=0)

                        # If no averaging needs to be done
                    else:
                        accumimage = dark.data[integ, frames[0], :, :]
                        if dark.sbAndRefpix is not None:
                            zeroaccumimage = dark.sbAndRefpix[integ, frames[0], :, :]

                    outdark[integ, i, :, :] += accumimage
                    if dark.sbAndRefpix is not None:
                        outsb[integ, i, :, :] += zeroaccumimage

                    # Increment the frame indexes
                    frames = frames + framesPerGroup

        elif (self.params['Readout']['readpatt'] == darkpatt):
            # If the input dark is not RAPID, or if the readout
            # pattern of the input dark and
            # the output ramp match, then no averaging needs to
            # be done
            outdark = dark.data[:, 0:self.params['Readout']['ngroup'], :, :]
            if dark.sbAndRefpix is not None:
                outsb = dark.sbAndRefpix[:, 0:self.params['Readout']['ngroup'], :, :]
        else:
            # This check should already have been done,
            # but just to be sure...
            raise ValueError(("WARNING: dark current readout pattern is {} and requested "
                              "output is {}. Cannot convert between the two."
                              .format(darkpatt, self.params['Readout']['readpatt'])))

        # Now place the reorganized dark into the data object and
        # update the appropriate metadata
        dark.data = outdark
        if dark.sbAndRefpix is not None:
            dark.sbAndRefpix = outsb
        dark.header['READPATT'] = self.params['Readout']['readpatt']
        dark.header['NFRAMES'] = self.params['Readout']['nframe']
        dark.header['NSKIP'] = self.params['Readout']['nskip']
        dark.header['NGROUPS'] = self.params['Readout']['ngroup']
        dark.header['NINTS'] = self.params['Readout']['nint']

        return dark, sbzero

    def add_options(self, parser=None, usage=None):
        if parser is None:
            parser = argparse.ArgumentParser(usage=usage, description='Simulate JWST ramp')
        parser.add_argument("paramfile", help=("File describing the input parameters and instrument "
                                               "settings to use. (YAML format)."))
        return parser


if __name__ == '__main__':

    usagestring = 'USAGE: dark_prep.py inputs.yaml'

    indark = DarkPrep()
    parser = indark.add_options(usage=usagestring)
    args = parser.parse_args(namespace=indark)
    indark.prepare()<|MERGE_RESOLUTION|>--- conflicted
+++ resolved
@@ -805,11 +805,7 @@
         """Read in the yaml parameter file"""
         try:
             with open(self.paramfile, 'r') as infile:
-<<<<<<< HEAD
-                self.params = yaml.load(infile, Loader=yaml.FullLoader)
-=======
                 self.params = yaml.safe_load(infile)
->>>>>>> 6f70a674
         except FileNotFoundError:
             print("WARNING: unable to open {}".format(self.paramfile))
 
