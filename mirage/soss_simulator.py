#! /usr/bin/env python

"""
A module to generate simulated 2D time-series SOSS data

Authors: Joe Filippazzo, Kevin Volk, Nestor Espinoza, Jonathan Fraine, Michael Wolfe
"""

from copy import copy
from functools import partial, wraps
from multiprocessing.pool import ThreadPool
from multiprocessing import cpu_count
from pkg_resources import resource_filename
import logging
import time
import warnings
import os
import datetime
import yaml

import astropy.units as q
import astropy.constants as ac
from astropy.io import fits
from astropy.modeling.models import BlackBody, Voigt1D, Gaussian1D, Lorentz1D
<<<<<<< HEAD
from astropy.modeling.blackbody import FLAM
=======
>>>>>>> c320ac47
import astropy.table as at
from astropy.time import Time, TimeDelta
from astropy.coordinates import SkyCoord
from astroquery.simbad import Simbad
import batman
from bokeh.plotting import show
from hotsoss import utils as hu, plotting, locate_trace
import numpy as np
import synphot as sphot

from mirage.seed_image import save_seed, segmentation_map
from mirage.dark import dark_prep
from mirage.logging import logging_functions
from mirage.ramp_generator import obs_generator
from mirage.reference_files import crds_tools
from mirage.utils.constants import FLAMBDA_CGS_UNITS, LOG_CONFIG_FILENAME, STANDARD_LOGFILE_NAME
from mirage.utils import utils, file_io
from mirage.psf import soss_trace
from mirage.yaml import yaml_generator


classpath = os.path.dirname(__file__)
log_config_file = os.path.join(classpath, 'logging', LOG_CONFIG_FILENAME)
logging_functions.create_logger(log_config_file, STANDARD_LOGFILE_NAME)

warnings.simplefilter('ignore')

SUB_SLICE = {'SUBSTRIP96': slice(1802, 1898), 'SUBSTRIP256': slice(1792, 2048), 'FULL': slice(0, 2048)}
SUB_DIMS = {'SUBSTRIP96': (96, 2048), 'SUBSTRIP256': (256, 2048), 'FULL': (2048, 2048)}


def run_required(func):
    """A wrapper to check that the simulation has been run before a method can be executed"""
    @wraps(func)
    def _run_required(*args, **kwargs):
        """Check that the 'tso' attribute is not None"""
        if args[0].tso_order1_ideal is None:
            print("No simulation found! Please run the 'simulate' method first.")

        else:
            return func(*args, **kwargs)

    return _run_required


class SossSim():
    """
    Generate NIRISS SOSS time series observations
    """
    def __init__(self, ngrps=2, nints=1, star=None, planet=None, tmodel=None, filter='CLEAR',
                 subarray='SUBSTRIP256', orders=[1, 2], paramfile=None, obs_date=None, target='New Target',
                 title=None, offline=True, test=False, override_dark=None, verbose=True):
        """
        Initialize the TSO object and do all pre-calculations

        Parameters
        ----------
        ngrps: int
            The number of groups per integration
        nints: int
            The number of integrations for the exposure
        star: sequence
            The wavelength and flux of the star
        planet: sequence
            The wavelength and transmission of the planet
        filter: str
            The name of the filter to use, ['CLEAR', 'F277W']
        subarray: str
            The name of the subarray to use, ['SUBSTRIP256', 'SUBSTRIP96', 'FULL']
        orders: int, list
            The orders to simulate, [1], [1, 2], [1, 2, 3]
        paramfile: str
            The path to a parameter file for the observation
        obs_date: str, datetime.datetime, astropy.time.Time
            The datetime of the start of the observation
        target: str (optional)
            The name of the target
        title: str (optionl)
            A title for the simulation
        offline: bool
            Offline mode
        test: bool
            Skip simulation
        verbose: bool
            Print status updates throughout calculation

        Example
        -------
        from mirage.soss_simulator import SossModelSim
        tso = SossModelSim(teff=3500, ngrps=2, nints=2)
        """
        # Metadata
        self.verbose = verbose
        self.target = target
        self.title = title or '{} Simulation'.format(self.target)
        self.offline = offline
        self.test = test
        self.params = None
        self.logger = logging.getLogger('mirage.soss_simulator')

        # Set default reference file parameters
        self._star = None
        self.ref_params = {"INSTRUME": "NIRISS", "READPATT": "NISRAPID", "EXP_TYPE": "NIS_SOSS", "DETECTOR": "NIS", "PUPIL": "GR700XD", "DATE-OBS": "2020-07-28", "TIME-OBS": "00:00:00", "INSTRUMENT": "NIRISS"}

        # Additional parmeters
        self.orders = orders
        self.groupgap = 0
        self.nframes = self.nsample = 1
        self.nresets = self.nresets1 = self.nresets2 = 1
        self.dropframes1 = self.dropframes3 = self.nskip = 0
        self.model_grid = 'ACES'
        self.override_dark = override_dark
        self.obs_datetime = obs_date or Time.now()
        self.ngrps = ngrps
        self.nints = nints
        self.filter = filter
        self.subarray = subarray
        self.readpatt = 'NISRAPID'
        self.paramfile = paramfile

        # Set instance attributes for the target
        self.lines = at.Table(names=('name', 'profile', 'x_0', 'amp', 'fwhm', 'flux'), dtype=('S20', 'S20', float, float, 'O', 'O'))
        self.star = star
        self.tmodel = tmodel
        self.ld_coeffs = np.zeros((3, 2048, 2))
        self.planet_radius = np.ones_like(self.avg_wave)
        self.planet = planet

    def add_line(self, x_0, amplitude, fwhm, profile='lorentz', name='Line I'):
        """
        Add an emission or absorption line to the spectrum

        Parameters
        ----------
        x_0: astropy.units.quantity.Quantity
            The rest wavelength of the line
        amplitude: astropy.units.quantity.Quantity
            The amplitude of the line relative to the continuum,
            with negative value for absorption and positive for emission
        fwhm: astropy.units.quantity.Quantity, sequence
            The full-width-half-max(s) of the line ('voigt' requires 2)
        profile: str
            The profile to use, ['voigt', 'lorentz', 'gaussian']
        name: str
            A name for the line
        """
        # Check the profile
        profiles = {'voigt': Voigt1D, 'gaussian': Gaussian1D, 'lorentz': Lorentz1D}
        if profile not in profiles:
            raise ValueError("'{}' profile not supported. Please select from {}".format(profile, list(profiles.keys())))

        # Select the profile
        prof = profiles[profile]

        # Convert to match star units and remove units
        x_0 = x_0.to(self.star[0].unit).value
        amplitude = amplitude.to(self.star[1].unit).value

        # Generate the line function
        if profile == 'voigt':
            if len(fwhm) != 2:
                raise TypeError("fwhm must be sequence of two values for Voigt profile.")
            else:
                fwhm_L, fwhm_G = [fw.to(self.star[0].unit).value for fw in fwhm]
            func = prof(amplitude_L=amplitude, x_0=x_0, fwhm_L=fwhm_L, fwhm_G=fwhm_G)

        elif profile == 'lorentz':
            fwhm = fwhm.to(self.star[0].unit).value
            func = prof(amplitude=amplitude, x_0=x_0, fwhm=fwhm)

        elif profile == 'gaussian':
            fwhm = fwhm.to(self.star[0].unit).value
            func = prof(amplitude=amplitude, mean=x_0, stddev=fwhm / 2.355)

        # Evaluate the profile
        line = func(self.star[0].value) * self.star[1].unit

        # Add the line to the line list
        self.lines.add_row([name, profile, x_0, amplitude, fwhm, line])

    @run_required
    def add_noise(self, override_refs=None, skip_dark=False):
        """
        Run the signal data through the ramp generator
        """
        self.logger.info("Starting noise generator...")
        start = time.time()

        # Generate segmentation map with correct dimensions
        segmap = segmentation_map.SegMap()
        segmap.ydim = self.nrows

        # Prepare dark current exposure if needed.
        if self.override_dark is None:
            self.logger.info('Running dark prep')
            d = dark_prep.DarkPrep(offline=self.offline)
            d.paramfile = self.paramfile
            d.prepare()
            self.use_darks = d.dark_files
        else:
            self.logger.info('Override_dark is set. Skipping call to dark_prep.')
            self.use_darks = self.override_dark

        # Make a seed files split like the dark file
        if isinstance(self.use_darks, str):
            self.use_darks = [self.use_darks]

        # Set darks to all zeros if skip_dark
        if skip_dark:
            self.logger.info('skip_dark is set. Setting dark frames to all zeroes.')
            for dfile in self.use_darks:
                hdu = fits.open(dfile)
                hdu[1].data *= 0.
                hdu[2].data *= 0.
                hdu[3].data *= 0.
                hdu[4].data *= 0.
                hdu.flush()
                hdu.close()

        nint = 0
        nfiles = len(self.use_darks)
        self.tso = np.empty_like(self.tso_ideal)
        self.obs = []
        for n, dfile in enumerate(self.use_darks):
            self.logger.info('Using dark file {}/{}: {}'.format(n + 1, len(self.use_darks), dfile))
            dhead = fits.getheader(dfile)
            dnint = dhead['NINTS']

            # Get the appropriate seed image segment
            seed_seg = self.tso_ideal[nint:nint + dnint, :, :, :].astype(np.float64)

            # NaNs and infs break np.random.poisson
            seed_seg[np.where(np.isnan(seed_seg))] = 0.
            seed_seg[np.where(np.isinf(seed_seg))] = 0.

            # Save the seed image segment to file
            seedfile, seedinfo = save_seed.save(seed_seg, self.paramfile, self.params, True, False, 1., 2048, (self.nrows, self.ncols), {'xoffset': 0, 'yoffset': 0}, 1, frametime=self.frame_time)

            # Combine into final observation
            self.logger.info('Running observation generator for segment {}/{}'.format(n, nfiles))
            obs = obs_generator.Observation(offline=self.offline)
            obs.linDark = dfile
            obs.seed = seed_seg
            obs.segmap = segmap
            obs.seedheader = seedinfo
            obs.paramfile = self.paramfile
            obs.create(override_refs=override_refs)

            if nfiles > 1:
                os.system('mv {} {}'.format(seedfile, seedfile.replace('_seed_image.fits', '_seg{}_part001_seed_image.fits'.format(str(n + 1).zfill(3)))))

            # Save ramp to tso attribute
            self.tso[nint:nint + dnint, :, :, :] = obs.raw_outramp

            # Save obs object
            self.obs.append(obs)

            # Pickup where last segment left off
            nint += dnint

        # Log it
        self.logger.info('SOSS simulator complete')
        self.logger.info('Noise model finished: {} {}'.format(round(time.time() - start, 3), 's'))

    def create(self, n_jobs=-1, noise=True, override_dark=None, **kwargs):
        """
        Create the simulated 4D ramp data given the initialized TSO object

        Parameters
        ----------
        n_jobs: int
            The number of cores to use in multiprocessing
        tparams: dict
            The transit parameters of the system
        supersample_factor: int
            The

        Example
        -------
        # Run simulation of star only
        tso.create()

        # Simulate star with transiting exoplanet by including transmission spectrum and orbital params
        import batman
        from hotsoss import PLANET_DATA
        tparams = batman.TransitParams()
        tparams.t0 = 0.                                      # time of inferior conjunction
        tparams.per = 5.7214742                              # orbital period (days)
        tparams.a = 3.5                                      # semi-major axis (in units of stellar radii)
        tparams.inc = 89.8                                   # orbital inclination (in degrees)
        tparams.ecc = 0.                                     # eccentricity
        tparams.w = 90.                                      # longitude of periastron (in degrees)
        tparams.limb_dark = 'quadratic'                      # limb darkening profile to use
        tparams.u = [0.1, 0.1]                               # limb darkening coefficients
        tparams.rp = 1.                                     # planet radius (placeholder)

        tso.tmodel = tparams
        tso.planet = PLANET_DATA
        tso.create()
        """
        # Override the dark file
        self.override_dark = override_dark

        # Check that there is star data
        if self.star is None:
            print("No star to simulate! Please set the self.star attribute!")
            return

        # Check kwargs for updated attrs
        for key, val in kwargs.items():
            setattr(self, key, val)

        # Clear out old simulation
        self._reset_data()

        # Reset time parameters
        self._reset_time()

        # Reset relative response function
        self._reset_psfs()

        # Logging
        self.logger.info('Running soss_simulator....')
        self.logger.info('Using parameter file: {}'.format(self.paramfile or 'None'))
        begin = time.time()

        # Make a simulation of all ones to save time
        if self.test:

            self.logger.info("Generating test simulation of shape {}...".format(self.dims))
            self.tso_order1_ideal = self.tso_order2_ideal = np.ones((self.nints * self.ngrps, 256, 2048))

        # Make a true simulation
        else:
            # Set the number of cores for multiprocessing
            max_cores = cpu_count()
            if n_jobs == -1 or n_jobs > max_cores:
                n_jobs = max_cores

            # Chunk along the time axis so results can be dumped into a file and then deleted
            max_frames = 50
            nints_per_chunk = max_frames // self.ngrps
            nframes_per_chunk = self.ngrps * nints_per_chunk

            # Chunk the time arrays
            time_chunks = [self.time[i:i + nframes_per_chunk] for i in range(0, self.total_groups, nframes_per_chunk)]
            inttime_chunks = [self.inttime[i:i + nframes_per_chunk] for i in range(0, self.total_groups, nframes_per_chunk)]
            n_chunks = len(time_chunks)

            # Iterate over chunks
            self.logger.info('Simulating {} in {}'.format(self.target, self.title))
            self.logger.info('Configuration: {} + {}'.format(self.subarray, self.filter))
            self.logger.info('Groups: {}, Integrations: {}'.format(self.ngrps, self.nints))
            for chunk, (time_chunk, inttime_chunk) in enumerate(zip(time_chunks, inttime_chunks)):

                # Run multiprocessing to generate lightcurves
                self.logger.info('Constructing frames for chunk {}/{}...'.format(chunk + 1, n_chunks))
                start = time.time()

                # Get transit model for the current time chunk
                c_tmodel = None if self.tmodel is None else batman.TransitModel(self.tmodel, time_chunk.jd)

                # Generate simulation for each order
                for order in self.orders:

                    # Get the psf cube and filter response function
                    psfs = getattr(self, 'order{}_psfs'.format(order))

                    # Make a transit model for each radius and limb darkening coefficients
                    # (Dumb but multiprocessing requires it)
                    tmodels = [None] * self.ncols
                    if self.planet is not None:
                        for idx, (radius, ldc) in enumerate(zip(self.planet_radius[order - 1], self.ld_coeffs[order - 1])):
                            tmod = copy(c_tmodel)
                            tmod.rp = radius
                            tmod.u = ldc
                            tmodels[idx] = tmod
                            del tmod

                    # Generate the lightcurves at each wavelength
                    pool = ThreadPool(n_jobs)
                    func = partial(soss_trace.psf_lightcurve, time=time_chunk)
                    data = list(zip(psfs, tmodels))
                    lightcurves = np.asarray(pool.starmap(func, data), dtype=np.float64)
                    pool.close()
                    pool.join()
                    del pool

                    # Reshape to make frames
                    lightcurves = lightcurves.swapaxes(0, 1)

                    # Multiply by the integration time to convert to [ADU]
                    lightcurves *= inttime_chunk[:, None, None, None]

                    # Make the 2048*N lightcurves into N frames
                    pool = ThreadPool(n_jobs)
                    frames = np.asarray(pool.map(soss_trace.make_frame, lightcurves))
                    pool.close()
                    pool.join()
                    del pool

                    # Add it to the individual order
                    order_name = 'tso_order{}_ideal'.format(order)
                    if getattr(self, order_name) is None:
                        setattr(self, order_name, frames)
                    else:
                        setattr(self, order_name, np.concatenate([getattr(self, order_name), frames]))

                    # Clear memory
                    del frames, lightcurves, psfs

                self.logger.info('Chunk {}/{} finished: {} {}'.format(chunk + 1, n_chunks, round(time.time() - start, 3), 's'))

        # Trim SUBSTRIP256 array if SUBSTRIP96
        if self.subarray == 'SUBSTRIP96':
            for order in self.orders:
                order_name = 'tso_order{}_ideal'.format(order)
                setattr(self, order_name, getattr(self, order_name)[:, :96, :])

        # Expand SUBSTRIP256 array if FULL frame
        if self.subarray == 'FULL':
            for order in self.orders:
                order_name = 'tso_order{}_ideal'.format(order)
                full = np.zeros((self.total_groups, 2048, 2048))
                full[:, -256:, :] = getattr(self, order_name)
                setattr(self, order_name, full)
                del full

        # Reshape into (nints, ngrps, y, x)
        for order in self.orders:
            order_name = 'tso_order{}_ideal'.format(order)
            setattr(self, order_name, getattr(self, order_name).reshape(self.dims).astype(np.float64))

        # Make ramps and add noise to the observations
        if noise:
            self.add_noise(**kwargs)
        else:
            self.tso = self.tso_ideal

        self.logger.info('Total time: {} {}'.format(round(time.time() - begin, 3), 's'))

    @property
    def filter(self):
        """Getter for the filter"""
        return self._filter

    @filter.setter
    def filter(self, filt):
        """Setter for the filter

        Properties
        ----------
        filt: str
            The name of the filter to use,
            ['CLEAR', 'F277W']
        """
        # Valid filters
        filts = ['CLEAR', 'F277W']

        # Check the value
        if not isinstance(filt, str) or filt.upper() not in filts:
            raise ValueError("'{}' not a supported filter. Try {}".format(filt, filts))

        # Set it
        filt = filt.upper()
        self._filter = filt

        # If F277W, set orders to 1 to speed up calculation
        if filt == 'F277W':
            self.orders = [1]

        # Update the results
        self._reset_data()

    @property
    def info(self):
        """Summary table for the observation settings"""
        # Pull out relevant attributes
        track = ['_ncols', '_nrows', '_nints', '_ngrps', '_nresets', '_subarray', '_filter', '_obs_datetime', '_orders', 'ld_profile', '_target', 'title', 'ra', 'dec']
        settings = {key.strip('_'): val for key, val in self.__dict__.items() if key in track}
        return settings

    def message(self, message_text):
        """
        Print message

        Parameters
        ----------
        message_text: str
            The message to print
        """
        if self.verbose:
            print(message_text)

    @property
    def ncols(self):
        """Getter for the number of columns"""
        return self._ncols

    @ncols.setter
    def ncols(self, err):
        """Error when trying to change the number of columns"""
        raise TypeError("The number of columns is fixed by setting the 'subarray' attribute.")

    @property
    def ngrps(self):
        """Getter for the number of groups"""
        return self._ngrps

    @ngrps.setter
    def ngrps(self, ngrp_val):
        """Setter for the number of groups

        Properties
        ----------
        ngrp_val: int
            The number of groups
        """
        # Check the value
        if not isinstance(ngrp_val, int):
            raise TypeError("The number of groups must be an integer")

        # Set it
        self._ngrps = ngrp_val

        # Update the results
        self._reset_data()
        self._reset_time()

    @property
    def nints(self):
        """Getter for the number of integrations"""
        return self._nints

    @nints.setter
    def nints(self, nint_val):
        """Setter for the number of integrations

        Properties
        ----------
        nint_val: int
            The number of integrations
        """
        # Check the value
        if not isinstance(nint_val, int):
            raise TypeError("The number of integrations must be an integer")

        # Set it
        self._nints = nint_val

        # Update the results
        self._reset_data()
        self._reset_time()

    @property
    def nresets(self):
        """Getter for the number of resets"""
        return self._nresets

    @nresets.setter
    def nresets(self, nreset_val):
        """Setter for the number of resets

        Properties
        ----------
        nreset_val: int
            The number of resets
        """
        # Check the value
        if not isinstance(nreset_val, int) or nreset_val < 1:
            raise TypeError("The number of resets must be an integer greater than 0")

        # Set it
        self._nresets = nreset_val

        # Update the time (data shape doesn't change)
        self._reset_time()

    @property
    def nrows(self):
        """Getter for the number of rows"""
        return self._nrows

    @nrows.setter
    def nrows(self, err):
        """Error when trying to change the number of rows"""
        raise TypeError("The number of rows is fixed by setting the 'subarray' attribute.")

    @property
    def obs_datetime(self):
        """Getter for observation start date"""
        return self._obs_datetime

    @obs_datetime.setter
    def obs_datetime(self, obsdate):
        """Setter for observation start date

        Properties
        ----------
        obsdate: str, datetime.datetime, astropy.time.Time
            The datetime of the start of the observation
        """
        # Acceptible time formats
        good_dtypes = str, datetime.datetime, Time

        # Try to make an astropy.time object
        if not isinstance(obsdate, good_dtypes):
            raise ValueError("'{}' not a supported obs_datetime. Try a dtype of {}".format(obsdate, good_dtypes))

        # Set the transit midpoint
        self._obs_datetime = Time(obsdate)

        # Reset the data and time arrays
        self._reset_data()
        self._reset_time()

    @property
    def orders(self):
        """Getter for the orders"""
        return self._orders

    @orders.setter
    def orders(self, ords):
        """Setter for the orders

        Properties
        ----------
        ords: list
            The orders to simulate, [1, 2, 3]
        """
        # Valid order lists
        orderlist = [[1], [1, 2], [1, 2, 3]]

        # Check the value and set single order to list
        if isinstance(ords, int):
            ords = [ords]
        if not all([o in [1, 2, 3] for o in ords]):
            raise ValueError("'{}' is not a valid list of orders. Try {}".format(ords, orderlist))

        # Set it
        self._orders = ords

        # Update the results
        self._reset_data()

    @property
    def paramfile(self):
        """Getter for the paramfile"""
        return self._paramfile

    @paramfile.setter
    def paramfile(self, pfile):
        """Setter for the parameter file

        Parameters
        ----------
        pfile: str
            The path to the parameter file
        """
        # Populate params attribute if no file given
        if pfile is None:

            # Read template file
            pfile = resource_filename('mirage', 'tests/test_data/NIRISS/niriss_soss_substrip256_clear.yaml').replace('mirage/mirage', 'mirage')
            self._read_parameter_file(pfile)

            # Populate params dict
            self.params['Readout']['nint'] = self.nints
            self.params['Readout']['ngroup'] = self.ngrps
            self.params['Readout']['array_name'] = 'NIS_' + self.subarray.replace('FULL', 'SOSSFULL')
            self.params['Readout']['filter'] = self.filter
            self.params['Readout']['readpatt'] = self.readpatt
            self.params['Readout']['nframe'] = self.nframes
            self.params['Readout']['nskip'] = self.nskip
            self.params['Output']['target_name'] = self.target
            self.params['Output']['target_ra'] = self.ra
            self.params['Output']['target_dec'] = self.dec
            self.params['Output']['obs_id'] = self.title
            self.params['Output']['file'] = '{}_NIS_SOSS_{}_{}.fits'.format(self.title.replace(' ', '-'), self.filter, self.subarray)
            self.params['Output']['directory'] = '.'
            self.params['Output']['date_obs'], self.params['Output']['time_obs'] = self.obs_datetime.to_value('iso').split()
            self.params['Output']['paramfile'] = pfile = yaml_generator.yaml_from_params(self.params)

        else:

            # Check that it's a valid file
            if not os.path.isfile(pfile):
                raise IOError("{}: No such file.".format(pfile))

            # Set paramfile and read contents
            self._read_parameter_file(pfile)
            self.params['Output']['paramfile'] = pfile

            # Override observation parameters
            self._nints = self.params['Readout']['nint']
            self._ngrps = self.params['Readout']['ngroup']
            self._subarray = self.params['Readout']['array_name'].replace('NIS_', '').replace('SOSS', '')
            self._filter = self.params['Readout']['filter']
            self._obs_datetime = Time('{0[date_obs]} {0[time_obs]}'.format(self.params['Output']))
            self._readpatt = self.params['Readout']['readpatt']
            self._nrows, self._ncols = SUB_DIMS[self.subarray]
            self._target = self.params['Output']['target_name']
            self.ra = self.params['Output']['target_ra']
            self.dec = self.params['Output']['target_dec']
            self.title = self.params['Output']['obs_id']

        # Save paramfile
        self._paramfile = pfile

        # Only first order if F277W
        if self.filter == 'F277W':
            self.orders = [1]

        # Set the dependent quantities
        self.wave = hu.wave_solutions(self.subarray)
        self.avg_wave = np.mean(self.wave, axis=1)
        self.coeffs = locate_trace.trace_polynomial(subarray=self.subarray)

        # Reset data, time and psfs
        self._reset_data()
        self._reset_time()
        self._reset_psfs()

    @property
    def total_groups(self):
        """Getter for total groups"""
        return self.ngrps * self.nints

    @property
    def planet(self):
        """Getter for the stellar data"""
        return self._planet

    @planet.setter
    def planet(self, spectrum):
        """Setter for the planetary data

        Parameters
        ----------
        spectrum: sequence
            The [W, F] or [W, F, E] of the planet to simulate
        """
        # Check if the planet has been set
        if spectrum is None:
            self._planet = None
            self.planet_radius = np.ones_like(self.avg_wave)

        else:

            # Read file if path is provided
            if isinstance(spectrum, str):
                if os.path.exists(spectrum):
                    spectrum = file_io.read_file_spectrum(spectrum, flux_units=None)
                else:
                    raise IOError("{}: No file at that location.".format(spectrum))

            # Check planet is a sequence of length 2 or 3
            if not isinstance(spectrum, (list, tuple)) or not len(spectrum) in [2, 3]:
                raise ValueError(type(spectrum), ': Planet input must be a sequence of [W, F] or [W, F, E]')

            # Check the units
            if not spectrum[0].unit.is_equivalent(q.um):
                raise ValueError(spectrum[0].unit, ': Wavelength must be in units of distance')

            # Check the transmission spectrum is less than 1
            if not all(spectrum[1] < 1):
                raise ValueError('{} - {}: Transmission must be between 0 and 1'.format(min(spectrum[1]), max(spectrum[1])))

            # Check the wavelength range
            spec_min = np.nanmin(spectrum[0][spectrum[0] > 0.])
            spec_max = np.nanmax(spectrum[0][spectrum[0] > 0.])
            sim_min = np.nanmin(self.wave[self.wave > 0.]) * q.um
            sim_max = np.nanmax(self.wave[self.wave > 0.]) * q.um
            if spec_min > sim_min or spec_max < sim_max:
                print("Wavelength range of input spectrum ({} - {} um) does not cover the {} - {} um range needed for a complete simulation. Interpolation will be used at the edges.".format(spec_min, spec_max, sim_min, sim_max))

            # Good to go
            self._planet = spectrum

            # Set the radius at the given wavelength from the transmission spectrum (Rp/R*)**2
            for order, wave in enumerate(self.avg_wave):
                tdepth = np.interp(wave, self.planet[0].to(q.um).value, self.planet[1])
                tdepth[tdepth < 0] = np.nan
                self.planet_radius[order] = np.sqrt(tdepth)

    @run_required
    def plot(self, idx=0, scale='linear', order=None, noise=True, traces=False, saturation=0.8, draw=True):
        """
        Plot a TSO frame

        Parameters
        ----------
        idx: int
            The frame index to plot
        scale: str
            Plot scale, ['linear', 'log']
        order: int (optional)
            The order to isolate
        noise: bool
            Plot with the noise model
        traces: bool
            Plot the traces used to generate the frame
        saturation: float
            The fraction of full well defined as saturation
        draw: bool
            Render the figure instead of returning it
        """
        # Get the data cube
        tso = self._select_data(order, noise)

        # Set the plot args
        wavecal = self.wave
        title = '{} - Frame {}'.format(self.title, idx)
        coeffs = locate_trace.trace_polynomial() if traces else None

        # Plot the frame
        fig = plotting.plot_frames(data=tso, idx=idx, scale=scale, trace_coeffs=coeffs, saturation=saturation, title=title, wavecal=wavecal)

        if draw:
            show(fig)
        else:
            return fig

    @run_required
    def plot_ramp(self, order=None, noise=True, draw=True):
        """
        Plot the total flux on each frame to display the ramp

        Parameters
        ----------
        order: sequence
            The order to isolate
        noise: bool
            Plot with the noise model
        draw: bool
            Render the figure instead of returning it
        """
        # Get the data cube
        tso = self._select_data(order, noise)

        # Make the figure
        fig = plotting.plot_ramp(tso)

        if draw:
            show(fig)
        else:
            return fig

    def _read_parameter_file(self, pfile):
        """Read in the yaml parameter file"""
        try:
            with open(pfile, 'r') as infile:
                self.params = yaml.safe_load(infile)

        except FileNotFoundError:
            print("Unable to open {}".format(pfile))

    def _reset_data(self):
        """Reset the results to all zeros"""
        # Check that all the appropriate values have been initialized
        if all([i in self.info for i in ['nints', 'ngrps', 'nrows', 'ncols']]):

            # Update the dimensions
            self.dims = (self.nints, self.ngrps, self.nrows, self.ncols)
            self.dims3 = (self.nints * self.ngrps, self.nrows, self.ncols)

            # Reset the results
            for arr in ['tso'] + ['tso_order{}_ideal'.format(n) for n in self.orders]:
                setattr(self, arr, None)

    def _reset_time(self):
        """Reset the time axis based on the observation settings"""
        # Check that all the appropriate values have been initialized
        if all([i in self.info for i in ['subarray', 'nints', 'ngrps', 'obs_datetime', 'nresets']]):

            # Get frame time based on the subarray
            self.frame_time = utils.calc_frame_time('NIRISS', None, self.ncols, self.nrows, 1)
            self.group_time = (self.groupgap + self.nframes) * self.frame_time

            # The indexes of valid groups, skipping resets
            grp_idx = np.concatenate([np.arange(self.nresets, self.nresets + self.ngrps) + n * (self.nresets + self.ngrps) for n in range(self.nints)])

            # The time increments
            dt = TimeDelta(self.frame_time, format='sec')

            # Integration time of each frame in seconds
            self.inttime = np.tile((dt * grp_idx).sec[:self.ngrps], self.nints)

            # Datetime of each frame
            self.time = self.obs_datetime + (dt * grp_idx)

            # Exposure duration
            # self.duration = TimeDelta(self.time.max() - self.obs_datetime, format='sec')
            self.exposure_time = self.frame_time * ( (self.ngrps * self.nframes + (self.ngrps - 1) * self.groupgap + self.dropframes1) * self.nints)
            self.duration = self.exposure_time + self.frame_time * (self.dropframes3 * self.nints + self.nresets1 + self.nresets2 * (self.nints - 1))

            # Update params dict
            if self.params is not None:
                self.params['Output']['date_obs'], self.params['Output']['time_obs'] = self.obs_datetime.to_value('iso').split()

    def _reset_psfs(self):
        """Scale the psf for each detector column to the flux from the 1D spectrum"""
        # Check that all the appropriate values have been initialized
        if all([i in self.info for i in ['filter', 'subarray']]) and self.star is not None:

            for order in self.orders:

                # Get the wavelength map
                wave = self.avg_wave[order - 1]

                # Get relative spectral response for the order
                photom = fits.getdata(crds_tools.get_reffiles(self.ref_params, ['photom'])['photom'])
                throughput = photom[(photom['order'] == order) & (photom['filter'] == self.filter) & (photom['pupil'] == 'GR700XD')]
                ph_wave = throughput.wavelength[throughput.wavelength > 0][1:-2]
                ph_resp = throughput.relresponse[throughput.wavelength > 0][1:-2]
                response = np.interp(wave, ph_wave, ph_resp)

                # Add spectral lines if necessary
                for line in self.lines:
                    self.star[1] += line['flux']

                # Convert response in [mJy/ADU/s] to [Flam/ADU/s] then invert so
                # that we can convert the flux at each wavelegth into [ADU/s]
                response = self.frame_time / (response * q.mJy * ac.c / (wave * q.um)**2).to(self.star[1].unit)
                flux = np.interp(wave, self.star[0].value, self.star[1].value, left=0, right=0) * self.star[1].unit * response
                cube = soss_trace.SOSS_psf_cube(filt=self.filter, order=order, subarray=self.subarray) * flux[:, None, None]
                setattr(self, 'order{}_response'.format(order), response)
                setattr(self, 'order{}_psfs'.format(order), cube)

    @run_required
    def _select_data(self, order, noise, reshape=True):
        """
        Select the data given the order and noise args

        Parameters
        ----------
        order: int (optional)
            The order to use, [1, 2, 3]
        noise: bool
            Include noise model
        reshape: bool
            Reshape to 3 dimensions

        Returns
        -------
        np.ndarray
            The selected data
        """
        if order in [1, 2]:
            tso = copy(getattr(self, 'tso_order{}_ideal'.format(order)))
        else:
            if noise:
                tso = copy(self.tso)
            else:
                tso = copy(self.tso_ideal)

        # Reshape data
        if reshape:
            tso.shape = self.dims3

        return tso

    @property
    def star(self):
        """Getter for the stellar data"""
        return self._star

    @star.setter
    def star(self, spectrum):
        """Setter for the stellar data

        Parameters
        ----------
        spectrum: sequence, str
            The [W, F] or [W, F, E] of the star to simulate
        """
        # Check if the star has been set
        if spectrum is None:
            self.logger.info("No star to simulate! Please set the self.star attribute!")
            self._star = None

        else:

            # Read file if path is provided
            if isinstance(spectrum, str):
                if os.path.exists(spectrum):
                    spectrum = file_io.read_file_spectrum(spectrum)
                else:
                    raise IOError("{}: No file at that location.".format(spectrum))

            # Check star is a sequence of length 2 or 3
            if not isinstance(spectrum, (list, tuple)) or not len(spectrum) in [2, 3]:
                raise ValueError(type(spectrum), ': Star input must be a sequence of [W, F] or [W, F, E]')

            # Check star has units
            if not all([isinstance(i, q.quantity.Quantity) for i in spectrum]):
                types = ', '.join([str(type(i)) for i in spectrum])
                raise ValueError('[{}]: Spectrum must be in astropy units'.format(types))

            # Check the units
            if not spectrum[0].unit.is_equivalent(q.um):
                raise ValueError(spectrum[0].unit, ': Wavelength must be in units of distance')

            if not all([i.unit.is_equivalent(q.erg / q.s / q.cm**2 / q.AA) for i in spectrum[1:]]):
                raise ValueError(spectrum[1].unit, ': Flux density must be in units of F_lambda')

            # Check the wavelength range
            spec_min = np.nanmin(spectrum[0][spectrum[0] > 0.])
            spec_max = np.nanmax(spectrum[0][spectrum[0] > 0.])
            sim_min = np.nanmin(self.wave[self.wave > 0.]) * q.um
            sim_max = np.nanmax(self.wave[self.wave > 0.]) * q.um
            if spec_min > sim_min or spec_max < sim_max:
                print("Wavelength range of input spectrum ({} - {}) does not cover the {} - {} range needed for a complete simulation. Interpolation will be used at the edges.".format(spec_min, spec_max, sim_min, sim_max))

            # Good to go (Poisson statistics in obs_generator require float16)
            non_nan = np.invert(np.isnan(spectrum[1]))
            non_inf = np.invert(np.isinf(spectrum[1]))
            self._star = [i[non_nan * non_inf] for i in spectrum]

    @property
    def subarray(self):
        """Getter for the subarray"""
        return self._subarray

    @subarray.setter
    def subarray(self, subarr):
        """Setter for the subarray

        Properties
        ----------
        subarr: str
            The name of the subarray to use,
            ['SUBSTRIP256', 'SUBSTRIP96', 'FULL']
        """
        subs = ['SUBSTRIP256', 'SUBSTRIP96', 'FULL']

        # Check the value
        if subarr not in subs:
            raise ValueError("'{}' not a supported subarray. Try {}".format(subarr, subs))

        # Set the subarray
        self._subarray = subarr
        self.row_slice = SUB_SLICE[subarr]
        self._nrows, self._ncols = SUB_DIMS[subarr]

        # Set the dependent quantities
        self.wave = hu.wave_solutions(subarr)
        self.avg_wave = np.mean(self.wave, axis=1)
        self.coeffs = locate_trace.trace_polynomial(subarray=subarr)

        # Get correct reference files
        # self.ref_params['SUBARRAY'] = subarr

        # Reset the data and time arrays
        self._reset_data()
        self._reset_time()

    @property
    def target(self):
        """Getter for target name"""
        return self._target

    @target.setter
    def target(self, name):
        """Setter for target name and coordinates

        Properties
        ----------
        tmid: str
            The transit midpoint
        """
        # Check the name
        if not isinstance(name, str):
            raise TypeError("Target name must be a string.")

        # Set the subarray
        self._target = name
        self.ra = 1.23456
        self.dec = 2.34567

        # Query Simbad for target RA and Dec
        if self.target != 'New Target':

            try:
                rec = Simbad.query_object(self.target)
                coords = SkyCoord(ra=rec[0]['RA'], dec=rec[0]['DEC'], unit=(q.hour, q.degree), frame='icrs')
                self.ra = coords.ra.degree
                self.dec = coords.dec.degree
                if self.verbose:
                    print("Coordinates {} {} for '{}' found in Simbad!".format(self.ra, self.dec, self.target))
            except TypeError:
                if self.verbose:
                    print("Could not resolve target '{}' in Simbad. Using ra={}, dec={}.".format(self.target, self.ra, self.dec))
                    print("Set coordinates manually by updating 'ra' and 'dec' attributes.")

    @property
    def tmodel(self):
        """Getter for the transit model"""
        return self._tmodel

    @tmodel.setter
    def tmodel(self, model, time_unit='days', model_grid='ACES'):
        """Setter for the transit model

        Parameters
        ----------
        model: batman.transitmodel.TransitModel
            The transit model
        time_unit: string
            The units of model.t, ['seconds', 'minutes', 'hours', 'days']
        """
        # Check if the transit model has been set
        if model is None:
            self._tmodel = None

        else:

            # Check transit model type
            mod_type = str(type(model))
            if not mod_type == "<class 'batman.transitmodel.TransitModel'>":
                raise TypeError("{}: Transit model must be of type batman.transitmodel.TransitModel".format(mod_type))

            # Check time units
            time_units = {'seconds': 86400., 'minutes': 1440., 'hours': 24., 'days': 1.}
            if time_unit not in time_units:
                raise ValueError("{}: time_unit must be {}".format(time_unit, time_units.keys()))

            # Convert seconds to days in order to match the Period and T0 parameters
            model.t /= time_units[time_unit]

            # Get the stellar parameters
            params = [model.teff, model.logg, model.feh]

            # Update the transit model
            self._tmodel = model

            # Update ld_coeffs
            self.ld_coeffs = [soss_trace.generate_SOSS_ldcs(self.avg_wave[order - 1], model.limb_dark, params, model_grid = self.model_grid) for order in self.orders]

    @property
    def tso_ideal(self):
        """Getter for TSO data without noise"""
        if self.tso_order1_ideal is None:
            return None

        if 2 in self.orders:
            return np.sum([self.tso_order1_ideal, self.tso_order2_ideal], axis=0)

        else:
            return self.tso_order1_ideal


class SossSpecSim(SossSim):
    """Generate a SossSim object from a default spectrum"""
    def __init__(self, ngrps=2, nints=2, filter='CLEAR', subarray='SUBSTRIP256', run=True, add_planet=False, **kwargs):
        """Get the test data and load the object

        Parameters
        ----------
        ngrps: int
            The number of groups per integration
        nints: int
            The number of integrations for the exposure
        filter: str
            The name of the filter to use, ['CLEAR', 'F277W']
        subarray: str
            The name of the subarray to use, ['SUBSTRIP256', 'SUBSTRIP96', 'FULL']
        run: bool
            Run the simulation after initialization
        add_planet: bool
            Add a transiting exoplanet
        """
        # Initialize base class
        super().__init__(ngrps=ngrps, nints=nints, star=hu.STAR_DATA, subarray=subarray, filter=filter, **kwargs)

        # Add planet
        if add_planet:
            self.planet = hu.PLANET_DATA
            self.tmodel = hu.transit_params(self.time.jd)

        # Run the simulation
        if run:
            self.create()


class SossBlackbodySim(SossSim):
    """Generate a SossSim object with a blackbody spectrum"""
    def __init__(self, ngrps=2, nints=2, teff=1800, filter='CLEAR', subarray='SUBSTRIP256', run=True, add_planet=False, scale=1., **kwargs):
        """Get the test data and load the object

        Parameters
        ---------
        ngrps: int
            The number of groups per integration
        nints: int
            The number of integrations for the exposure
        teff: int
            The effective temperature [K] of the test source
        filter: str
            The name of the filter to use, ['CLEAR', 'F277W']
        subarray: str
            The name of the subarray to use, ['SUBSTRIP256', 'SUBSTRIP96', 'FULL']
        run: bool
            Run the simulation after initialization
        add_planet: bool
            Add a transiting exoplanet
        scale: int, float
            Scale the flux by the given factor
        """
        # Generate a blackbody at the given temperature
        bb = BlackBody(temperature=teff * q.K)
        wav = np.linspace(0.5, 2.9, 1000) * q.um
        flux = (bb(wav) * q.sr / bb.bolometric_flux.value).to(FLAMBDA_CGS_UNITS, q.spectral_density(wav)) * 1E-8 * scale

        # Initialize base class
        super().__init__(ngrps=ngrps, nints=nints, star=[wav, flux], subarray=subarray, filter=filter, **kwargs)

        # Add planet
        if add_planet:
            self.planet = hu.PLANET_DATA
            self.tmodel = hu.transit_params(self.time.jd)

        # Run the simulation
        if run:
            self.create()


class SossModelSim(SossSim):
    """Generate a SossSim object with a theoretical ATLAS or PHOENIX stellar spectrum of choice"""
    def __init__(self, ngrps=2, nints=2, teff=5700.0, logg=4.0, feh=0.0, alpha=0.0, jmag=9.0, models='ck04models', filter='CLEAR', subarray='SUBSTRIP256', run=True, add_planet=False, scale=1., **kwargs):
        """Get the test data and load the object

        Parameters
        ---------
        ngrps: int
            The number of groups per integration
        nints: int
            The number of integrations for the exposure
        teff: double
            The effective temperature [K] of the stellar source
        logg: double
            The log-gravity of the stellar source
        feh: double
            The [Fe/H] of the stellar source
        alpha: double
            The alpha enhancement of the stellar source
        jmag: double
            The J magnitude of the source. This will be used to scale the model stellar flux to Earth-values.
        stellar_model: str
            The stellar model grid to use. Can either be 'ATLAS' or 'PHOENIX'. Default is 'ATLAS'
        filter: str
            The name of the filter to use, ['CLEAR', 'F277W']
        subarray: str
            The name of the subarray to use, ['SUBSTRIP256', 'SUBSTRIP96', 'FULL']
        run: bool
            Run the simulation after initialization
        add_planet: bool
            Add a transiting exoplanet
        scale: int, float
            Scale the flux by the given factor
        """
        # # Retrieve PHOENIX or ATLAS stellar models:
        # if stellar_model.lower() == 'phoenix':
        #     w, f = model_atmospheres.get_phoenix_model(feh, alpha, teff, logg)
        # elif stellar_model.lower() == 'atlas':
        #     w, f = model_atmospheres.get_atlas_model(feh, teff, logg)
        #
        # # Now scale model spectrum to user-input J-band:
        # f = model_atmospheres.scale_spectrum(w, f, jmag)

        # TODO: Retrieve stellar model (https://synphot.readthedocs.io/en/latest/#id13)
        # TODO: and trash the whole model_atmospheres.py module
        spectrum = sphot.icat(models, teff, feh, logg) # TODO: Where is icat function?
        bandpass = sphot.spectrum.SpectralElement.from_filter('2mass_j')
        obs = sphot.observation.Observation(spectrum, bandpass)

        sp_norm = spectrum.normalize(jmag, band=obs.bandpass)
        w = sp_norm.waveset
        f = sp_norm(w)

        # Initialize base class
        super().__init__(ngrps=ngrps, nints=nints, star=[w, f], subarray=subarray, filter=filter, **kwargs)

        # Add planet
        if add_planet:
            self.planet = hu.PLANET_DATA
            self.tmodel = hu.transit_params(self.time.jd)

        # Run the simulation
        if run:
            self.create()


class SossSeedSim(SossSim):
    """
    Generate a SossSim object from a 4D seed image
    """
    def __init__(self, seed, filter='CLEAR', paramfile=None, noise=True, **kwargs):
        """
        Parameters
        ----------
        seed: np.ndarray
            4D array of data
        """
        # Ingest seed file if possible
        if isinstance(seed, str):
            seed = fits.getdata(seed)

        # Get shape
        nints, ngrps, nrows, ncols = seed.shape

        # Determine subarray
        if nrows == 256 and ncols == 2048:
            subarray = 'SUBSTRIP256'
        elif nrows == 96 and ncols == 2048:
            subarray == 'SUBSTRIP96'
        elif nrows == 2048 and ncols == 2048:
            subarray == 'FULL'
        else:
            raise ValueError("{}: Axes 2 and 3 don't match a valid SOSS subarray. Try {}".format(seed.shape, SUB_DIMS))

        # Initialize base class
        super().__init__(ngrps=ngrps, nints=nints, star=None, subarray=subarray, filter=filter, paramfile=paramfile, **kwargs)

        # Set the ideal (noiseless) simulation
        self.tso_order1_ideal = seed
        self.tso_order2_ideal = np.zeros_like(seed)

        # Run noise and ramp generator
        if noise:
            self.add_noise()<|MERGE_RESOLUTION|>--- conflicted
+++ resolved
@@ -22,10 +22,6 @@
 import astropy.constants as ac
 from astropy.io import fits
 from astropy.modeling.models import BlackBody, Voigt1D, Gaussian1D, Lorentz1D
-<<<<<<< HEAD
-from astropy.modeling.blackbody import FLAM
-=======
->>>>>>> c320ac47
 import astropy.table as at
 from astropy.time import Time, TimeDelta
 from astropy.coordinates import SkyCoord
