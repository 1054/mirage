#! /usr/bin/env python

"""This module contains code to locate the appropriate PSF library files
to use for a given simulation. It supports the selection of one PSF
"core" file, which is assumed to contain a 3D array of PSFs that is read
into a ``griddedPSFmodel`` instance, as well as a single PSF "wings" file,
which contains a single PSF instance.

For both of these files, once they are identified, they are read in via
the appropriate mechanisms for the data they contain, and the resulting
object is returned.

Author
------

    - Bryan Hilbert

Use
---

    This module can be imported and called as such:
    ::
        from mirage.psf import psf_selection
        library = psf_selection.get_gridded_psf_library('nircam', 'nrcb1',
                                                        'f200w', 'clear',
                                                        'predicted', 0,
                                                        '/path/to/library/')
"""


from copy import copy
from glob import glob
import os

from astropy.io import fits
import numpy as np
from webbpsf.utils import to_griddedpsfmodel

from mirage.utils.constants import NIRISS_PUPIL_WHEEL_FILTERS


def confirm_gridded_properties(filename, instrument, detector, filtername, pupilname,
                               wavefront_error_type, wavefront_error_group, file_path,
                               extname='PRIMARY'):
    """Examine the header of the gridded PSF model file to confirm that
    the properties of the data match those expected.

    Parameters
    ----------
    filename : str
        Base name of the PSF library file to be checked

    instrument : str
        Name of instrument the PSFs are from

    detector : str
        Name of the detector within ```instrument```

    filtername : str
        Name of filter used for PSF library creation

    pupilname : str
        Name of pupil wheel element used for PSF library creation

    wavefront_error_type : str
        Wavefront error. Can be 'predicted' or 'requirements'

    wavefront_error_group : int
        Wavefront error realization group. Must be an integer from 0 - 9.

    file_path : str
        Path pointing to the location of the PSF library

    extname : str
        Name of the extension within ``filename`` to check

    Returns
    -------
    full_filename : str
        Full path and filename if the file properties are as expected.
        None if the properties do not match.
    """
    full_filename = os.path.join(file_path, filename)
    with fits.open(full_filename) as hdulist:
        header = hdulist[extname.upper()].header

    inst = header['INSTRUME']
    try:
        det = header['DETECTOR']
    except KeyError:
        det = header['DET_NAME']
    filt = header['FILTER']
    try:
        pupil = header['PUPIL']
    except KeyError:
        # If no pupil mask value is present, then assume the CLEAR is
        # being used
        if instrument.upper() == 'NIRCAM':
            pupil = 'CLEAR'
        elif instrument.upper() == 'NIRISS':
            pupil = 'CLEARP'

    opd_file = header['OPD_FILE']
    if 'predicted' in opd_file:
        wfe_type = 'predicted'
    elif 'requirements' in opd_file:
        wfe_type = 'requirements'
    realization = header['OPDSLICE']

    # make the check below pass for FGS
    if instrument.lower() == 'fgs':
        pupil = 'N/A'
        pupilname = 'N/A'
        filt = 'N/A'
        filtername = 'N/A'

    if inst.lower() == instrument.lower() and det.lower() == detector.lower() and \
       filt.lower() == filtername.lower() and pupil.lower() == pupilname.lower() and \
       wfe_type == wavefront_error_type.lower() and realization == wavefront_error_group:
        return full_filename
    else:
        return None


def get_gridded_psf_library(instrument, detector, filtername, pupilname, wavefront_error,
                            wavefront_error_group, library_path):
    """Find the filename for the appropriate gridded PSF library and
    read it in to a griddedPSFModel

    Parameters
    ----------
    instrument : str
        Name of instrument the PSFs are from

    detector : str
        Name of the detector within ```instrument```

    filtername : str
        Name of filter used for PSF library creation

    pupilname : str
        Name of pupil wheel element used for PSF library creation

    wavefront_error : str
        Wavefront error. Can be 'predicted' or 'requirements'

    wavefront_error_group : int
        Wavefront error realization group. Must be an integer from 0 - 9.

    library_path : str
        Path pointing to the location of the PSF library

    Returns:
    --------
    library : photutils.griddedPSFModel
        Object containing PSF library

    """
    # First, as a way to save time, let's assume a file naming convention
    # and search for the appropriate file that way. If we find a match,
    # confirm the properties of the file via the header. This way we don't
    # need to open and examine every file in the gridded library, which
    # saves at least a handful of seconds.
    if instrument.lower() == 'fgs':
        default_file_pattern = '{}_{}_fovp*_samp*_npsf*_{}_realization{}.fits'.format(instrument.lower(),
                                                                                        detector.lower(),
                                                                                        wavefront_error.lower(),
                                                                                        wavefront_error_group)
    else:
        default_file_pattern = '{}_{}_{}_{}_fovp*_samp*_npsf*_{}_realization{}.fits'.format(instrument.lower(),
                                                                                        detector.lower(),
                                                                                        filtername.lower(),
                                                                                        pupilname.lower(),
                                                                                        wavefront_error.lower(),
                                                                                        wavefront_error_group)
    default_matches = glob(os.path.join(library_path, default_file_pattern))

    library_file = None
    if len(default_matches) == 1:
        library_file = confirm_gridded_properties(default_matches[0], instrument, detector, filtername,
                                                  pupilname, wavefront_error, wavefront_error_group,
                                                  library_path)

    # If the above search found no matching files, or multiple matching
    # files (based only on filename), or if the matching file's gridded
    # PSF model properties don't match what's expected, then resort to
    # opening and examining all files in the library.
    if library_file is None:
        library_file = get_library_file(instrument, detector, filtername, pupilname,
                                        wavefront_error, wavefront_error_group, library_path)

    print("PSFs will be generated using: {}".format(os.path.abspath(library_file)))

    try:
        library = to_griddedpsfmodel(library_file)
    except KeyError:
        # Handle input ITM images
        itm_sim = fits.getval(library_file, 'ORIGIN')
        if itm_sim:
            library = _load_itm_library(library_file)

    except OSError:
        print("OSError: Unable to open {}.".format(library_file))
    return library


def get_library_file(instrument, detector, filt, pupil, wfe, wfe_group,
                     library_path, wings=False, segment_id=None):
    """Given an instrument and filter name along with the path of
    the PSF library, find the appropriate library file to load.

    Parameters
    -----------
    instrument : str
        Name of instrument the PSFs are from

    detector : str
        Name of the detector within ```instrument```

    filt : str
        Name of filter used for PSF library creation

    pupil : str
        Name of pupil wheel element used for PSF library creation

    wfe : str
        Wavefront error. Can be 'predicted' or 'requirements'

    wfe_group : int
        Wavefront error realization group. Must be an integer from 0 - 9.

    library_path : str
        Path pointing to the location of the PSF library

    wings : bool, optional
        Must the library file contain PSF wings or PSF cores? Default is False.

    segment_id : int or None, optional
        If specified, returns a segment PSF library file and denotes the ID
        of the mirror segment

    Returns
    --------
    matches : str
        Name of the PSF library file for the instrument and filter name
    """
    psf_files = glob(os.path.join(library_path, '*.fits'))

    # Create a dictionary of header information for all PSF library files
    matches = []

    instrument = instrument.upper()
    detector = detector.upper()
    filt = filt.upper()
    pupil = pupil.upper()
    wfe = wfe.lower()

    for filename in psf_files:
        try:
            header = fits.getheader(filename)

            # Determine if it is an ITM file
            itm_sim = header.get('ORIGIN', '') == 'ITM'

            # Compare the header entries to the user input
            file_inst = header['INSTRUME'].upper()
            file_det = header['DETECTOR'].upper()
            file_filt = header['FILTER'].upper()

            try:
                file_pupil = header['PUPIL_MASK'].upper()
            except KeyError:
                # If no pupil mask value is present, then assume the CLEAR is
                # being used
                if file_inst.upper() == 'NIRCAM':
                    file_pupil = 'CLEAR'
                elif file_inst.upper() == 'NIRISS':
                    file_pupil = 'CLEARP'

            # NIRISS has many filters in the pupil wheel. WebbPSF does
            # not make a distinction, but Mirage does. Adjust the info
            # to match Mirage's expectations
            if file_inst.upper() == 'NIRISS' and file_filt in NIRISS_PUPIL_WHEEL_FILTERS:
                save_filt = copy(file_filt)
                if file_pupil == 'CLEARP':
                    file_filt = 'CLEAR'
                else:
                    raise ValueError(('Pupil value is something other than '
                                      'CLEARP, but the filter being used is '
                                      'in the pupil wheel.'))
                file_pupil = save_filt

            if segment_id is None and not itm_sim:
                opd = header['OPD_FILE']
                if 'requirements' in opd:
                    file_wfe = 'requirements'
                elif 'predicted' in opd:
                    file_wfe = 'predicted'

                file_wfe_grp = header['OPDSLICE']

            if segment_id is not None:
                segment_id = int(segment_id)
                file_segment_id = int(header['SEGID'])

            # Evaluate if the file matches the given parameters
            match = (file_inst == instrument
                     and file_det == detector
                     and file_filt == filt
                     and file_pupil == pupil)
            if not wings and segment_id is None and not itm_sim:
                match = match and file_wfe_grp == wfe_group
            if segment_id is not None:
                match = match and file_segment_id == segment_id
            elif not itm_sim:
                match = match and file_wfe == wfe

            # If so, add to the list of all matches
            if match:
                matches.append(filename)
        except KeyError:
<<<<<<< HEAD
            continue
=======
            # If no pupil mask value is present, then assume the CLEAR is
            # being used
            if file_inst.upper() == 'NIRCAM':
                file_pupil = 'CLEAR'
            elif file_inst.upper() == 'NIRISS':
                file_pupil = 'CLEARP'

        # NIRISS has many filters in the pupil wheel. Webbpsf does
        # not make a distinction, but Mirage does. Adjust the info
        # to match Mirage's expectations
        if file_inst.upper() == 'NIRISS' and file_filt in NIRISS_PUPIL_WHEEL_FILTERS:
            save_filt = copy(file_filt)
            if file_pupil == 'CLEARP':
                file_filt = 'CLEAR'
            else:
                raise ValueError(('Pupil value is something other than '
                                  'CLEARP, but the filter being used is '
                                  'in the pupil wheel.'))
            file_pupil = save_filt

        opd = header['OPD_FILE']
        if 'requirements' in opd:
            file_wfe = 'requirements'
        elif 'predicted' in opd:
            file_wfe = 'predicted'

        file_wfe_grp = header['OPDSLICE']

        # allow check below to pass for FGS
        if instrument.lower() == 'fgs':
            file_filt = 'N/A'
            filt = 'N/A'
            file_pupil = 'N/A'
            pupil = 'N/A'

        if not wings:
            match = (file_inst == instrument and file_det == detector and file_filt == filt and
                     file_pupil == pupil and file_wfe == wfe and file_wfe_grp == wfe_group)
        else:
            match = (file_inst == instrument and file_det == detector and file_filt == filt and
                     file_pupil == pupil and file_wfe == wfe)

        if match:
            matches.append(filename)
        # psf_table[filename] = [file_inst, file_det, file_filt, file_pupil, file_wfe, file_wfe_grp, match]
>>>>>>> 88d8370a

    # Find files matching the requested inputs
    if len(matches) == 1:
        return matches[0]
    elif len(matches) == 0:
        raise ValueError("No PSF library file found matching requested parameters.")
    elif len(matches) > 1:
        raise ValueError("More than one PSF library file matches requested parameters: {}".format(matches))


def get_psf_wings(instrument, detector, filtername, pupilname, wavefront_error, wavefront_error_group,
                  library_path):
    """Locate the file containing PSF wing image and read them in. The
    idea is that there will only be one file for a given detector/filter/
    pupil/WFE/realization combination. This file will contain a PSF
    sampled at detector resolution and covering some large area in pixels.
    Later, when making the seed image, the appropriate subarray will be
    pulled out of this array for each input source depending on its
    magnitude.

    Parameters
    ----------
    instrument : str
        Name of instrument the PSFs are from

    detector : str
        Name of the detector within ```instrument```

    filtername : str
        Name of filter used for PSF library creation

    pupilname : str
        Name of pupil wheel element used for PSF library creation

    wavefront_error : str
        Wavefront error. Can be 'predicted' or 'requirements'

    wavefront_error_group : int
        Wavefront error realization group. Must be an integer from 0 - 9.

    library_path : str
        Path pointing to the location of the PSF library

    Returns
    -------
    psf_wings : numpy.ndarray
        Array containing the PSF wing data. Note that the outermost row
        and column are not returned, in order to avoid edge effects

    """
    # First, as a way to save time, let's assume a file naming convention
    # and search for the appropriate file that way. If we find a match,
    # confirm the properties of the file via the header. This way we don't
    # need to open and examine every file in the gridded library, which
    # saves at least a handful of seconds.
    default_file_pattern = '{}_{}_{}_{}_fovp*_samp*_{}_realization{}.fits'.format(instrument.lower(),
                                                                                  detector.lower(),
                                                                                  filtername.lower(),
                                                                                  pupilname.lower(),
                                                                                  wavefront_error.lower(),
                                                                                  wavefront_error_group)
    default_matches = glob(os.path.join(library_path, default_file_pattern))

    wings_file = None
    if len(default_matches) == 1:
        wings_file = confirm_gridded_properties(default_matches[0], instrument, detector, filtername,
                                                pupilname, wavefront_error, wavefront_error_group,
                                                library_path, extname='DET_DIST')

    # If the above search found no matching files, or multiple matching
    # files (based only on filename), or if the matching file's gridded
    # PSF model properties don't match what's expected, then resort to
    # opening and examining all files in the library.
    if wings_file is None:
        # Find the file containing the PSF wings
        wings_file = get_library_file(instrument, detector, filtername, pupilname,
                                      wavefront_error, wavefront_error_group, library_path, wings=True)

    print("PSF wings will be from: {}".format(os.path.basename(wings_file)))
    with fits.open(wings_file) as hdulist:
        psf_wing = hdulist['DET_DIST'].data
    # Crop the outer row and column in order to remove any potential edge
    # effects leftover from creation
    psf_wing = psf_wing[1:-1, 1:-1]

    for shape in psf_wing.shape:
        if shape % 2 == 0:
            print(("WARNING: PSF wing file contains an even number of rows or columns. "
                   "These must be even."))
            raise ValueError
    return psf_wing


def _load_itm_library(library_file):
    """Load ITM FITS file

    Parameters
    ----------
    library_path : str
        Path pointing to the location of the PSF library

    Returns
    -------
    library : photutils.griddedPSFModel
        Object containing PSF library
    """
    data = fits.getdata(library_file)
    hdr = fits.getheader(library_file)
    if data.shape == (2048, 2048):
        # TODO: Remove when Shannon adds her 3rd dimension check
        # Add (empty) 3rd dimension to the data
        data = np.array([data])

        # Add PSF location and oversampling keywords
        hdr['DET_YX0'] = ('(1023, 1023)', "The #0 PSF's (y,x) detector pixel position")
        hdr['OVERSAMP'] = (1, 'Oversampling factor for FFTs in computation')

        # Convert to HDUList and create library
        phdu = fits.PrimaryHDU(data, hdr)
        hdulist = fits.HDUList(phdu)
        library = to_griddedpsfmodel(hdulist, ext=0)

        return library
    else:
        raise ValueError('Expecting ITM data of size (2048, 2048), not {}'.format(data.shape))<|MERGE_RESOLUTION|>--- conflicted
+++ resolved
@@ -319,55 +319,7 @@
             if match:
                 matches.append(filename)
         except KeyError:
-<<<<<<< HEAD
             continue
-=======
-            # If no pupil mask value is present, then assume the CLEAR is
-            # being used
-            if file_inst.upper() == 'NIRCAM':
-                file_pupil = 'CLEAR'
-            elif file_inst.upper() == 'NIRISS':
-                file_pupil = 'CLEARP'
-
-        # NIRISS has many filters in the pupil wheel. Webbpsf does
-        # not make a distinction, but Mirage does. Adjust the info
-        # to match Mirage's expectations
-        if file_inst.upper() == 'NIRISS' and file_filt in NIRISS_PUPIL_WHEEL_FILTERS:
-            save_filt = copy(file_filt)
-            if file_pupil == 'CLEARP':
-                file_filt = 'CLEAR'
-            else:
-                raise ValueError(('Pupil value is something other than '
-                                  'CLEARP, but the filter being used is '
-                                  'in the pupil wheel.'))
-            file_pupil = save_filt
-
-        opd = header['OPD_FILE']
-        if 'requirements' in opd:
-            file_wfe = 'requirements'
-        elif 'predicted' in opd:
-            file_wfe = 'predicted'
-
-        file_wfe_grp = header['OPDSLICE']
-
-        # allow check below to pass for FGS
-        if instrument.lower() == 'fgs':
-            file_filt = 'N/A'
-            filt = 'N/A'
-            file_pupil = 'N/A'
-            pupil = 'N/A'
-
-        if not wings:
-            match = (file_inst == instrument and file_det == detector and file_filt == filt and
-                     file_pupil == pupil and file_wfe == wfe and file_wfe_grp == wfe_group)
-        else:
-            match = (file_inst == instrument and file_det == detector and file_filt == filt and
-                     file_pupil == pupil and file_wfe == wfe)
-
-        if match:
-            matches.append(filename)
-        # psf_table[filename] = [file_inst, file_det, file_filt, file_pupil, file_wfe, file_wfe_grp, match]
->>>>>>> 88d8370a
 
     # Find files matching the requested inputs
     if len(matches) == 1:
