--- conflicted
+++ resolved
@@ -60,9 +60,8 @@
 
 
 class WFSSSim():
-<<<<<<< HEAD
     def __init__(self, paramfiles, SED_file=None, save_dispersed_seed=True, source_stamps_file=None,
-                 extrapolate_SED=True, override_dark=None, disp_seed_filename=None):
+                 extrapolate_SED=True, override_dark=None, disp_seed_filename=None, offline=False):
 
         print('when you go to make the direct seed image in the case where a wfss yaml is provided')
         print('catalog_seed_image will need to ignore the grism name')
@@ -80,25 +79,6 @@
                               "input files needed for the simulation."
                               "These files must be downloaded separately"
                               "from the Mirage package.".format(self.env_var)))
-=======
-    def __init__(self, offline=False):
-        # Set the MIRAGE_DATA environment variable if it is not
-        # set already. This is for users at STScI.
-        self.env_var = 'MIRAGE_DATA'
-        self.datadir = expand_environment_variable(self.env_var, offline=offline)
-
-        self.paramfiles = None
-        self.override_dark = None
-        self.crossing_filter = None
-        self.module = None
-        self.direction = None
-        self.prepDark = None
-        self.save_dispersed_seed = True
-        self.disp_seed_filename = None
-        self.extrapolate_SED = False
-        self.fullframe_apertures = ["NRCA5_FULL", "NRCB5_FULL"]
-        self.offline = offline
->>>>>>> d7052fe2
 
         # Make sure the input param file(s) is a list
         self.paramfiles = paramfiles
@@ -134,12 +114,8 @@
         # a direct seed image for each
         imseeds = []
         for pfile in self.paramfiles:
-<<<<<<< HEAD
             print('Running catalog_seed_image for {}'.format(pfile))
-            cat = catalog_seed_image.Catalog_seed()
-=======
             cat = catalog_seed_image.Catalog_seed(offline=self.offline)
->>>>>>> d7052fe2
             cat.paramfile = pfile
             cat.make_seed()
             imseeds.append(cat.seed_file)
@@ -210,13 +186,8 @@
         # Prepare dark current exposure if
         # needed.
         if self.override_dark is None:
-<<<<<<< HEAD
-            d = dark_prep.DarkPrep()
+            d = dark_prep.DarkPrep(offline=self.offline)
             d.paramfile = self.wfss_yaml
-=======
-            d = dark_prep.DarkPrep(offline=self.offline)
-            d.paramfile = self.paramfiles[0]
->>>>>>> d7052fe2
             d.prepare()
             obslindark = d.prepDark
         else:
