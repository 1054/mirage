#! /usr/bin/env python

'''
To make the generation of WFSS simulated integrations easier,
combine the 4 stages of the simulator
(seed image generator, disperser, dark prep, obervation generator)
into a single script.

Inputs:
paramfiles - List of yaml filenames. These files should be
             inputs to the simulator. For details on the
             information contained in the yaml files, see
             the readme file associated with the mirage
             github repo:
             https://github.com/spacetelescope/mirage.git

crossing_filter - Name of the crossing filter to be used in
                  conjunction with the grism. All longwave
                  channel filter names are valid entries

module - Name of the NIRCam module to use for the simulation.
         Can be 'A' or 'B'

direction - Dispersion direction. Can be along rows ('R') or
            along columns ('C')

override_dark - If you wish to use a dark current file that
                has already gone through the dark_prep step
                of the pipeline and wish to use that for the
                simulation, set override_dark equal to the
                dark's filename. The dark_prep step will then
                be skipped.

HISTORY:
15 November 2017 - created, Bryan Hilbert
13 July 2018 - updated for name change to Mirage, Bryan Hilbert
'''

import copy
import os
import sys
import argparse
import yaml

import numpy as np
from astropy.io import fits
from NIRCAM_Gsim.grism_seed_disperser import Grism_seed

from .catalogs import spectra_from_catalog
from .seed_image import catalog_seed_image
from .dark import dark_prep
from .ramp_generator import obs_generator
from .utils import backgrounds, read_fits
from .utils.flux_cal import fluxcal_info
from .utils.constants import CATALOG_YAML_ENTRIES
from .utils.utils import expand_environment_variable
from .yaml import yaml_update

NIRCAM_GRISM_CROSSING_FILTERS = ['F322W2', 'F277W', 'F356W', 'F444W', 'F250M', 'F300M',
                                 'F335M', 'F360M', 'F410M', 'F430M', 'F323N', 'F405N',
                                 'F466N', 'F470N']
NIRISS_GRISM_CROSSING_FILTERS = ['F200W', 'F150W', 'F140M', 'F158M', 'F115W', 'F090W']


class WFSSSim():
    def __init__(self, paramfiles, SED_file=None, SED_normalizing_catalog_column=None,
                 final_SED_file=None, SED_dict=None, save_dispersed_seed=True, source_stamps_file=None,
                 extrapolate_SED=True, override_dark=None, disp_seed_filename=None, offline=False,
                 create_continuum_seds=True):

        # Set the MIRAGE_DATA environment variable if it is not
        # set already. This is for users at STScI.
        self.env_var = 'MIRAGE_DATA'
        self.datadir = os.environ.get(self.env_var)
        if self.datadir is None:
            raise ValueError(("WARNING: {} environment variable is not set."
                              "This must be set to the base directory"
                              "containing the darks, cosmic ray, PSF, etc"
                              "input files needed for the simulation."
                              "These files must be downloaded separately"
                              "from the Mirage package.".format(self.env_var)))

        # Make sure the input param file(s) is a list
        self.paramfiles = paramfiles
        if isinstance(paramfiles, str):
            self.paramfiles = [self.paramfiles]

        # Set the user-input parameters
        self.create_continuum_seds = create_continuum_seds
        self.SED_file = SED_file
        self.SED_dict = SED_dict
        self.SED_normalizing_catalog_column = SED_normalizing_catalog_column
        self.final_SED_file = final_SED_file
        self.override_dark = override_dark
        self.save_dispersed_seed = save_dispersed_seed
        self.source_stamps_file = source_stamps_file
        self.disp_seed_filename = disp_seed_filename
        self.extrapolate_SED = extrapolate_SED
        self.fullframe_apertures = ["NRCA5_FULL", "NRCB5_FULL", "NIS_CEN"]
        self.offline = offline

        # Make sure the right combination of parameter files and SED file
        # are given
        self.param_checks()

        # Attempt to find the crossing filter and dispersion direction
        # from the input paramfiles. Adjust any imaging mode parameter
        # files to have the mode set to wfss. This will ensure the seed
        # images will be the proper (expanded) dimensions
        self.paramfiles = self.find_param_info()

        # Make sure inputs are correct
        self.check_inputs()

        # Determine whether Mirage will create a final hdf5 file that
        # contains all sources. If only one paramfile is provided, this
        # must be done.
        if len(self.paramfiles) == 1:
            self.create_continuum_seds = True
        else:
            # If spectra are provided, this step must be done
            if self.SED_file is not None or self.SED_dict is not None:
                self.create_continuum_seds = True
            else:
                # If multiple paramfiles are given and no input spectra,
                # then we leave the choice up to the user, as either case
                # is ok.
                pass

    def create(self):
        """MAIN FUNCTION"""

        # Loop over the yaml files and create
        # a direct seed image for each
        imseeds = []
        ptsrc_seeds = []
        galaxy_seeds = []
        extended_seeds = []
        for pfile in self.paramfiles:
            print('Running catalog_seed_image for {}'.format(pfile))
            cat = catalog_seed_image.Catalog_seed(offline=self.offline)
            cat.paramfile = pfile
            cat.make_seed()
            imseeds.append(cat.seed_file)
            ptsrc_seeds.append(cat.ptsrc_seed_filename)
            galaxy_seeds.append(cat.galaxy_seed_filename)
            extended_seeds.append(cat.extended_seed_filename)
            # If Mirage is going to produce an hdf5 file of spectra,
            # then we only need a single direct seed image. Note that
            # find_param_info() has reordered the list such that the
            # wfss mode yaml file will be examined first.
            if self.create_continuum_seds:
                break

        # Create hdf5 file with spectra of all sources if requested.
        if self.create_continuum_seds:
            self.SED_file = spectra_from_catalog.make_all_spectra(self.catalog_files, input_spectra=self.SED_dict,
                                                                  input_spectra_file=self.SED_file,
                                                                  extrapolate_SED=self.extrapolate_SED,
                                                                  output_filename=self.final_SED_file,
                                                                  normalizing_mag_column=self.SED_normalizing_catalog_column)

        # Location of the configuration files needed for dispersion
        loc = os.path.join(self.datadir, "{}/GRISM_{}/".format(self.instrument,
                                                               self.instrument.upper()))

        # Determine the name of the background file to use, as well as the
        # orders to disperse.
        if self.instrument == 'nircam':
            dmode = 'mod{}_{}'.format(self.module, self.dispersion_direction)
            if self.params['simSignals']['use_dateobs_for_background'].lower() == 'true':
                print("Generating background spectrum for {}".format(self.params['Output']['date_obs']))
                back_wave, back_sig = backgrounds.day_of_year_background_spectrum(self.params['Telescope']['ra'],
                                                                                  self.params['Telescope']['dec'],
                                                                                  self.params['Output']['date_obs'])
            else:
                print("Generating background spectrum based on requested level of: {}".format(self.params['simSignals']['bkgdrate']))
                back_wave, back_sig = backgrounds.low_med_high_background_spectrum(self.params, self.detector,
                                                                                   self.module)
            print('back wave: ', back_wave)
            print('back_sig: ', back_sig)

        elif self.instrument == 'niriss':
            dmode = 'GR150{}'.format(self.dispersion_direction)
            background_file = "{}_{}_medium_background.fits".format(self.crossing_filter.lower(),
                                                                    dmode.lower())
            scaling_factor = backgrounds.niriss_background_scaling(self.params, self.detector, self.module)
            print('scaling_factor:', scaling_factor)
        print('Background file is {}'.format(background_file))

        print('make sure env has latest nircam_gsim before running further')
        stop


        # Default to extracting all orders
        orders = None

<<<<<<< HEAD
        # Create dispersed seed image from the direct images
        disp_seed = Grism_seed(imseeds, self.crossing_filter,
                               dmode, config_path=loc, instrument=self.instrument.upper(),
                               extrapolate_SED=self.extrapolate_SED, SED_file=self.SED_file,
                               SBE_save=self.source_stamps_file)
        disp_seed.observation(orders=orders)
        disp_seed.disperse(orders=orders)
        if self.instrument == 'nircam':
            background_image = disp_seed.disperse_background_1D(background_file)
            print('make sure you are calling the above correctly')
            disp_seed.finalize(Back=background_image, BackLevel=None)
        else:
            # BackLevel is used as such: background / max(background) * BackLevel
            # So we need to either set BackLevel equal to the requested level
            # NOT THE RATIO OF THAT TO MEDIUM, or we need to open the background
            # file and multiply it by the ratio of the requested level to medium.
            # The former isn't quite correct because it'll be scaling the maximum
            # value in the image to "low" or "high", rather than the median
            full_background_file = os.path.join(loc, background_file)
            background_image = fits.getdata(full_background_file)
            background_image *= scaling_factor
            disp_seed.finalize(Back=background_image, BackLevel=None)
=======
        # Call the disperser separately for each type of object: point sources
        # galaxies, extended objects
        disp_seed = np.zeros((cat.ffsize, cat.ffsize))
        background_done = False
        for seed_files in [ptsrc_seeds, galaxy_seeds, extended_seeds]:
            if seed_files[0] is not None:
                dispersed_objtype_seed = Grism_seed(seed_files, self.crossing_filter,
                                                    dmode, config_path=loc, instrument=self.instrument.upper(),
                                                    extrapolate_SED=self.extrapolate_SED, SED_file=self.SED_file,
                                                    SBE_save=self.source_stamps_file)
                dispersed_objtype_seed.observation(orders=orders)
                dispersed_objtype_seed.disperse(orders=orders)
                # Only include the background in one of the object type seed images
                if not background_done:
                    dispersed_objtype_seed.finalize(Back=background_file)
                    background_done = True
                else:
                    dispersed_objtype_seed.finalize()
                disp_seed += dispersed_objtype_seed.final
>>>>>>> 7e53344d

        # Get gain map
        gainfile = cat.params['Reffiles']['gain']
        gain, gainheader = self.read_gain_file(gainfile)

        # Disperser output is always full frame. Remove the signal from
        # the refrence pixels now since we know exactly where they are
        disp_seed[0:4, :] = 0.
        disp_seed[2044:, :] = 0.
        disp_seed[:, 0:4] = 0.
        disp_seed[:, 2044:] = 0.

        # Crop to the requested subarray if necessary
        if cat.params['Readout']['array_name'] not in self.fullframe_apertures:
            print("Subarray bounds: {}".format(cat.subarray_bounds))
            print("Dispersed seed image size: {}".format(disp_seed.shape))
            disp_seed = self.crop_to_subarray(disp_seed, cat.subarray_bounds)
            gain = self.crop_to_subarray(gain, cat.subarray_bounds)

            # Segmentation map will be centered in a frame that is larger
            # than full frame by a factor of sqrt(2), so crop appropriately
            print("Need to make this work for subarrays...")
            segy, segx = cat.seed_segmap.shape
            dx = int((segx - 2048) / 2)
            dy = int((segy - 2048) / 2)
            segbounds = [cat.subarray_bounds[0] + dx, cat.subarray_bounds[1] + dy,
                         cat.subarray_bounds[2] + dx, cat.subarray_bounds[3] + dy]
            cat.seed_segmap = self.crop_to_subarray(cat.seed_segmap, segbounds)


        # Save the dispersed seed image if requested
        # Save in units of e/s, under the idea that this should be a
        # "perfect" noiseless view of the scene that does not depend on
        # detector effects, such as gain.
        if self.save_dispersed_seed:
            self.save_dispersed_seed_image(disp_seed)

        # Convert seed image to ADU/sec to be consistent
        # with other simulator outputs
        disp_seed /= gain

        # Update seed image header to reflect the
        # division by the gain
        cat.seedinfo['units'] = 'ADU/sec'

        # Prepare dark current exposure if
        # needed.
        if self.override_dark is None:
            d = dark_prep.DarkPrep(offline=self.offline)
            d.paramfile = self.wfss_yaml
            d.prepare()
            obslindark = d.prepDark
        else:
            self.read_dark_product()
            obslindark = self.darkPrep

        # Using the first of the imaging seed image yaml
        # files as a base, adjust to create the yaml file
        # for the creation of the final dispersed
        # integration

        # I think we won't need this anymore assuming that
        # one of the input yaml files is for wfss mode
        #y = yaml_update.YamlUpdate()
        #y.file = self.paramfiles[0]
        #if self.instrument == 'nircam':
        #    y.filter = self.crossing_filter
        #    y.pupil = 'GRISM' + self.direction
        #elif self.instrument == 'niriss':
        #    y.filter = 'GR150' + self.direction
        #    y.pupil = self.crossing_filter
        #y.outname = ("wfss_dispersed_{}_{}.yaml"
        #             .format(dmode, self.crossing_filter))
        #y.run()

        # Combine into final observation
        obs = obs_generator.Observation(offline=self.offline)
        obs.linDark = obslindark
        obs.seed = disp_seed
        obs.segmap = cat.seed_segmap
        obs.seedheader = cat.seedinfo
        #obs.paramfile = y.outname
        obs.paramfile = self.wfss_yaml
        obs.create()

    def param_checks(self):
        """Check parameter file inputs"""
        #if ((len(self.paramfiles) < 2) and (self.SED_file is None)):
        #    raise ValueError(("WARNING: Only one parameter file provided and no SED file. More "
        #                      "yaml files or an SED file needed in order to disperse."))

        if ((len(self.paramfiles) > 1) and (self.SED_file is not None)):
            raise ValueError(("WARNING: When using an SED file, you must provide only one parameter file."))

    def read_dark_product(self):
        # Read in dark product that was produced
        # by dark_prep.py
        self.prepDark = read_fits.Read_fits()
        self.prepDark.file = self.override_dark
        self.prepDark.read_astropy()

    def check_inputs(self):
        """Make sure input parameters are acceptible"""

        # ###################Instrument Name##################
        if self.instrument not in ['nircam', 'niriss']:
            self.invalid('instrument', self.instrument)

        # ###################Module Name##################
        if self.instrument == 'nircam':
            if self.module not in ['A', 'B']:
                self.invalid('module', self.module)
            else:
                self.module = self.module.upper()

            # ###################Crossing Filter##################
            if self.crossing_filter not in NIRCAM_GRISM_CROSSING_FILTERS:
                self.invalid('crossing_filter', self.crossing_filter)

        elif self.instrument == 'niriss':
            if self.crossing_filter not in NIRISS_GRISM_CROSSING_FILTERS:
                self.invalid('crossing_filter', self.crossing_filter)

        # ###################Dispersion Direction##################
        if self.dispersion_direction not in ['R', 'C']:
            self.invalid('dispersion_direction', self.dispersion_direction)

        # ###################Dark File to Use##################
        if self.override_dark is not None:
            avail = os.path.isfile(self.override_dark)
            if not avail:
                raise FileNotFoundError(("WARNING: {} does not exist."
                                         .format(self.override_dark)))

    def find_param_info(self):
        """Extract dispersion direction and crossing filter from the input
        param files"""
        yamls_to_disperse = []
        self.catalog_files = []
        wfss_files_found = 0
        for i, pfile in enumerate(self.paramfiles):
            with open(pfile, 'r') as infile:
                params = yaml.safe_load(infile)

            cats = [params['simSignals'][cattype] for cattype in CATALOG_YAML_ENTRIES]
            cats = [e for e in cats if e.lower() != 'none']
            self.catalog_files.extend(cats)

            if i == 0:
                self.instrument = params['Inst']['instrument'].lower()
                if self.instrument == 'niriss':
                    self.module = 'N'
                    self.detector = 'NIS'
                elif self.instrument == 'nircam':
                    self.module = params['Readout']['array_name'][3]
                    self.detector = params['Readout']['array_name'][0:5]

            if params['Inst']['mode'].lower() == 'wfss':
                self.wfss_yaml = copy.deepcopy(pfile)
                self.params = params

                # Only 1 input yaml file should be for wfss mode
                wfss_files_found += 1
                if wfss_files_found == 2:
                    raise ValueError("WARNING: only one of the parameter files can be WFSS mode.")
                filter_name = params['Readout']['filter']
                pupil_name = params['Readout']['pupil']
                dispname = ('{}_dispersed_seed_image.fits'.format(params['Output']['file'].split('.fits')[0]))
                self.default_dispersed_filename = os.path.join(params['Output']['directory'], dispname)

                # In reality, the grism elements are in NIRCam's pupil wheel, and NIRISS's
                # filter wheel. But in the APT xml file, NIRISS grisms are in the pupil
                # wheel and the crossing filter is listed in the filter wheel. At that
                # point, NIRISS and NIRCam are consistent, so let's keep with this reversed
                # information
                if self.instrument == 'niriss':
                    self.crossing_filter = pupil_name.upper()
                    self.dispersion_direction = filter_name[-1].upper()
                elif self.instrument == 'nircam':
                    self.crossing_filter = filter_name.upper()
                    self.dispersion_direction = pupil_name[-1].upper()
                # Prepend the wfss yaml file to the list, so that it is first
                yamls_to_disperse.insert(0, pfile)

            elif params['Inst']['mode'].lower() in ['imaging', 'pom']:
                # If the other yaml files are for imaging mode, we need to update them to
                # be wfss mode so that the resulting seed images have the correct dimensions.
                # Save these modified yaml files to new files.
                params['Inst']['mode'] = 'imaging'
                params['Output']['grism_source_image'] = True
                outdir, basename = os.path.split(pfile)
                modified_file = os.path.join(outdir, 'tmp_update_to_wfss_mode_{}'.format(basename))
                with open(modified_file, 'w') as output:
                    yaml.dump(params, output, default_flow_style=False)
                yamls_to_disperse.append(modified_file)

        if wfss_files_found == 0:
            raise ValueError(("WARNING: No WFSS mode parameter files found. One of the parameter "
                              "files must be wfss mode in order to define grism and crossing filter."))
        return yamls_to_disperse

    def generate_background_spectrum(self, ra, dec, day_of_year=None):
        """Call jwst_backgrounds in order to produce an estimate of background
        versus wavelength for a particular pointing
        """
        background = jbt.background(ra, dec, 4.)
        # If the user wants a background signal from a particular day,
        # then extract that array here
        if self.params['simSignals']['use_dateobs_for_background'].lower() == 'true':
            obsdate = datetime.datetime.strptime(self.params['Output']['date_obs'], '%Y-%m-%d')
            obs_dayofyear = obsdate.timetuple().tm_yday
            if obs_dayofyear not in background.bkg_data['calendar']:
                raise ValueError(("ERROR: The requested RA, Dec is not observable on {}. Either "
                                  "specify a different day, or set simSignals:use_dateobs_for_background "
                                  "to False.".format(self.params['Output']['date_obs'])))
            #match = obs_dayofyear == background.bkg_data['calendar']
            #back_wave = background.bkg_data['wave_array']
            #back_sig = background.bkg_data['total_bg'][match, :]
            background_file = 'background.txt'
            background = jbt.get_background(ra, dec, 4., plot_background=False, plot_bathtub=False,
                                            thisday=day_of_year, write_background=True, write_bathtub=False,
                                            background_file=background_file)
        else:
            # If the user wants a background chosen from the three general
            # levels (low, medium, of high) then we need to examine the
            # returned background spectra for all days, determine from the
            # histogram (of background values at the pivot wavelength) what
            # "low", "medium", and "high" correspond to, and then pick out
            # the spectrum from a day that is close to the requested level
            vegazp, photflam, photfnu, pivot_wavelength = fluxcal_info(self.params, usefilt, detector, module)
            wave_diff = np.abs(background.bkg_data['wave_array'] - pivot_wavelength)
            bkgd_wave = np.where(wave_diff == np.min(wave_diff))[0][0]
            bkgd_at_pivot = background.bkg_data['total_bg'][:, bkgd_wave]

            # Now sort and determine the low/medium/high levels
            low, medium, high = find_low_med_high(bkgd_at_pivot)

            # Find the value based on the level in the yaml file
            background_level = self.params['simSignals']['bkgdrate'].lower()
            if background_level == "low":
                level_value = low
            elif background_level == "medium":
                level_value = medium
            elif background_level == "high":
                level_value = high
            else:
                raise ValueError(("ERROR: Unrecognized background value: {}. Must be low, mediumn, or high"
                                  .format(self.params['simSignals']['bkgdrate'])))

            # Find the day with the background at the pivot wavelength that
            # is closest to the value associated with the requested level
            diff = np.abs(bkgd_at_pivot - level_value)
            mindiff = np.where(diff == np.min(diff))[0][0]
            background_spec = background.bkg_data['total_bg'][mindiff, :]



        return background_file

    def read_param_file(self, file):
        """
        Read in yaml simulator parameter file

        Parameters:
        -----------
        file -- Name of a yaml file in the proper format
                for mirage

        Returns:
        --------
        Nested dictionary with the yaml file's contents
        """
        import yaml
        try:
            with open(file, 'r') as infile:
                data = yaml.load(infile)
        except (FileNotFoundError, IOError) as e:
            print(e)

    def read_gain_file(self, file):
        """
        Read in CRDS-formatted gain reference file

        Paramters:
        ----------
        file -- Name of gain reference file

        Returns:
        --------
        Detector gain map (2d numpy array)
        """
        try:
            with fits.open(file) as h:
                image = h[1].data
                header = h[0].header
        except (FileNotFoundError, IOError) as e:
            print(e)

        mngain = np.nanmedian(image)

        # Set pixels with a gain value of 0 equal to mean
        image[image == 0] = mngain
        # Set any pixels with non-finite values equal to mean
        image[~np.isfinite(image)] = mngain
        return image, header

    def crop_to_subarray(self, data, bounds):
        """
        Crop the given full frame array down to the appropriate
        subarray size and location based on the requested subarray
        name.

        Parameters:
        -----------
        data -- 2d numpy array. Full frame image. (2048 x 2048)
        bounds -- 4-element list containing the full frame indices that
                  define the position of the subarray.
                  [xstart, ystart, xend, yend]

        Returns:
        --------
        Cropped 2d numpy array
        """
        yl, xl = data.shape
        valid = [False, False, False, False]
        valid = [(b >= 0 and b < xl) for b in bounds[0:3:2]]
        validy = [(b >= 0 and b < yl) for b in bounds[1:4:2]]
        valid.extend(validy)

        if all(valid):
            return data[bounds[1]:bounds[3] + 1, bounds[0]:bounds[2] + 1]
        else:
            raise ValueError(("WARNING: subarray bounds are outside the "
                              "dimensions of the input array."))

    def read_subarr_defs(self, subfile):
        # read in the file that contains a list of subarray
        # names and positions on the detector
        try:
            subdict = ascii.read(subfile, data_start=1, header_start=0)
            return subdict
        except (FileNotFoundError, IOError) as e:
            print(e)

    def get_subarr_bounds(self, subname, sdict):
        # find the bounds of the requested subarray
        if subname in sdict['AperName']:
            mtch = subname == sdict['AperName']
            bounds = [sdict['xstart'].data[mtch][0], sdict['ystart'].data[mtch][0],
                      sdict['xend'].data[mtch][0], sdict['yend'].data[mtch][0]]
            return bounds
        else:
            raise ValueError(("WARNING: {} is not a subarray aperture name present "
                              "in the subarray definition file.".format(subname)))

    def invalid(self, field, value):
        raise ValueError(("WARNING: invalid value for {}: {}"
                          .format(field, value)))

    def save_dispersed_seed_image(self, seed_image):
        """Save the dispersed seed image"""
        primary_hdu = fits.PrimaryHDU()
        image_hdu = fits.ImageHDU(seed_image)
        hdu_list = fits.HDUList([primary_hdu, image_hdu])
        hdu_list[0].header['units'] = 'e/sec'
        if self.disp_seed_filename is None:
            self.disp_seed_filename = self.default_dispersed_filename
        hdu_list.writeto(self.disp_seed_filename, overwrite=True)
        print(("Dispersed seed image saved to {}".format(self.disp_seed_filename)))

    def add_options(self, parser=None, usage=None):
        if parser is None:
            parser = argparse.ArgumentParser(usage=usage, description=("Wrapper for the creation of"
                                                                       " WFSS simulated exposures."))
        parser.add_argument("paramfiles", help=('List of files describing the input parameters and '
                                                'instrument settings to use. (YAML format).'), nargs='+')
        parser.add_argument("--crossing_filter", help=("Name of crossing filter to use in conjunction "
                                                       "with the grism."), default=None)
        parser.add_argument("--module", help="NIRCam module to use for simulation. Use 'A' or 'B'",
                            default=None)
        parser.add_argument("--direction", help=("Direction of dispersion (along rows or along columns). "
                                                 "Use 'R' or 'C'"), default=None)
        parser.add_argument("--override_dark", help=("If supplied, skip the dark preparation step and "
                                                     "use the supplied dark to make the exposure"),
                            default=None)
        parser.add_argument("--extrapolate_SED", help=("If true, the SED created from the filter-averaged "
                                                       "magnitudes will be extrapolated to fill the "
                                                       "wavelngth range of the grism"), action='store_true')
        return parser


if __name__ == '__main__':

    usagestring = ('USAGE: wfss_simualtor.py file1.yaml file2.yaml --crossing_filter F444W --direction R '
                   '--module A')

    obs = WFSSSim()
    parser = obs.add_options(usage=usagestring)
    args = parser.parse_args(namespace=obs)
    obs.create()<|MERGE_RESOLUTION|>--- conflicted
+++ resolved
@@ -194,31 +194,7 @@
 
         # Default to extracting all orders
         orders = None
-
-<<<<<<< HEAD
-        # Create dispersed seed image from the direct images
-        disp_seed = Grism_seed(imseeds, self.crossing_filter,
-                               dmode, config_path=loc, instrument=self.instrument.upper(),
-                               extrapolate_SED=self.extrapolate_SED, SED_file=self.SED_file,
-                               SBE_save=self.source_stamps_file)
-        disp_seed.observation(orders=orders)
-        disp_seed.disperse(orders=orders)
-        if self.instrument == 'nircam':
-            background_image = disp_seed.disperse_background_1D(background_file)
-            print('make sure you are calling the above correctly')
-            disp_seed.finalize(Back=background_image, BackLevel=None)
-        else:
-            # BackLevel is used as such: background / max(background) * BackLevel
-            # So we need to either set BackLevel equal to the requested level
-            # NOT THE RATIO OF THAT TO MEDIUM, or we need to open the background
-            # file and multiply it by the ratio of the requested level to medium.
-            # The former isn't quite correct because it'll be scaling the maximum
-            # value in the image to "low" or "high", rather than the median
-            full_background_file = os.path.join(loc, background_file)
-            background_image = fits.getdata(full_background_file)
-            background_image *= scaling_factor
-            disp_seed.finalize(Back=background_image, BackLevel=None)
-=======
+        
         # Call the disperser separately for each type of object: point sources
         # galaxies, extended objects
         disp_seed = np.zeros((cat.ffsize, cat.ffsize))
@@ -233,12 +209,26 @@
                 dispersed_objtype_seed.disperse(orders=orders)
                 # Only include the background in one of the object type seed images
                 if not background_done:
-                    dispersed_objtype_seed.finalize(Back=background_file)
+                    if self.instrument == 'nircam':
+                        background_image = disp_seed.disperse_background_1D(background_file)
+                        print('make sure you are calling the above correctly')
+                        disp_seed.finalize(Back=background_image, BackLevel=None)
+                    else:
+                        # BackLevel is used as such: background / max(background) * BackLevel
+                        # So we need to either set BackLevel equal to the requested level
+                        # NOT THE RATIO OF THAT TO MEDIUM, or we need to open the background
+                        # file and multiply it by the ratio of the requested level to medium.
+                        # The former isn't quite correct because it'll be scaling the maximum
+                        # value in the image to "low" or "high", rather than the median
+                        full_background_file = os.path.join(loc, background_file)
+                        background_image = fits.getdata(full_background_file)
+                        background_image *= scaling_factor
+                        disp_seed.finalize(Back=background_image, BackLevel=None)
+
                     background_done = True
                 else:
                     dispersed_objtype_seed.finalize()
                 disp_seed += dispersed_objtype_seed.final
->>>>>>> 7e53344d
 
         # Get gain map
         gainfile = cat.params['Reffiles']['gain']
