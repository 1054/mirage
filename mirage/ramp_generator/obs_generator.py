--- conflicted
+++ resolved
@@ -627,17 +627,10 @@
         except:
             raise ValueError("WARNING: Input value of nint is not an integer.")
 
-<<<<<<< HEAD
         # If instrument is FGS, then force filter to be 'N/A'
         if self.params['Inst']['instrument'].lower() == 'fgs':
             self.params['Readout']['filter'] = 'NA'
             self.params['Readout']['pupil'] = 'NA'
-=======
-        exptype = {"nircam": {"imaging": "NRC_IMAGE", "ts_imaging": "NRC_TSIMAGE",
-                              "wfss": "NRC_GRISM", "ts_wfss": "NRC_TSGRISM"},
-                   "niriss": {"imaging": "NIS_IMAGE","ami": "NIS_IMAGE"},
-                   "fgs": {"imaging": "FGS_IMAGE"}}
->>>>>>> 90bc53b1
 
         # Make sure that the requested number of groups is less than or
         # equal to the maximum allowed.
