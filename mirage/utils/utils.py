"""Various utility functions.

Authors
-------
    - Lauren Chambers
    - Bryan Hilbert

Use
---
    This module can be imported as such:

    >>> import utils
    siaf_files = get_siaf()

Dependencies
------------
    The user must have a configuration file named ``siaf_config.json``
    placed in mirage/config/ directory.
"""

import copy
import json
import os
import logging
import pkg_resources
import re
import yaml

from astropy.io import ascii as asc
import numpy as np
from scipy.stats import sigmaclip

<<<<<<< HEAD
from mirage.reference_files.utils import get_transmission_file
=======
from mirage.logging import logging_functions
>>>>>>> 8e9645e3
from mirage.utils.constants import CRDS_FILE_TYPES, NIRISS_FILTER_WHEEL_FILTERS, NIRISS_PUPIL_WHEEL_FILTERS, \
                                   NIRCAM_PUPIL_WHEEL_FILTERS, NIRCAM_2_FILTER_CROSSES, NIRCAM_WL8_CROSSING_FILTERS, \
                                   NIRCAM_CLEAR_CROSSING_FILTERS, NIRCAM_GO_PW_FILTER_PAIRINGS, NIRCAM_FILTERS, \
                                   NIRISS_FILTERS, FGS_FILTERS, LOG_CONFIG_FILENAME, STANDARD_LOGFILE_NAME


classdir = os.path.abspath(os.path.join(os.path.dirname(__file__), '../'))
log_config_file = os.path.join(classdir, 'logging', LOG_CONFIG_FILENAME)
logging_functions.create_logger(log_config_file, STANDARD_LOGFILE_NAME)


def append_dictionary(base_dictionary, added_dictionary, braid=False):
    """Append the content of added_dictionary key-by-key to the base_dictionary.

    This assumes that the keys refer to lists.

    Parameters
    ----------
    base_dictionary : dict
    added_dictionary : dict
    braid : bool
        If true, the elements of added_dictionary are added in alternating sequence.
        This is used to synchronize parallel observations with the pointing file.

    Returns
    -------
    new_dictionary : dict
        Dictionary where every key holds a list of lists

    """
    new_dictionary = copy.deepcopy(base_dictionary)

    # extract an arbitrary key name
    first_key = [key for i, key in enumerate(base_dictionary.keys()) if i == 0][0]

    # Insert keys from added_dictionary that are not yet present in base_dictionary
    for key in added_dictionary.keys():
        if key not in base_dictionary.keys():
            new_dictionary[key] = ['None'] * len(base_dictionary[first_key])

    # Append the items
    for key in new_dictionary.keys():
        if key not in added_dictionary.keys():
            continue
        # print('{} {}'.format(key, new_dictionary[key]))
        if len(new_dictionary[key]) == 0:
            new_dictionary[key] = added_dictionary[key]
        else:
            if braid:
                # solution from https://stackoverflow.com/questions/3678869/pythonic-way-to-combine-two-lists-in-an-alternating-fashion
                new_dictionary[key] = [sub[i] for i in range(len(added_dictionary[key])) for sub in
                                       [new_dictionary[key], added_dictionary[key]]]
            else:
                new_dictionary[key] = new_dictionary[key] + added_dictionary[key]

    return new_dictionary


def calc_frame_time(instrument, aperture, xdim, ydim, amps):
    """Calculate the readout time for a single frame
    of a given size and number of amplifiers. Note that for
    NIRISS and FGS, the fast readout direction is opposite to
    that in NIRCam, so we switch xdim and ydim so that we can
    keep a single equation.

    Parameters:
    -----------
    instrument : str
        Name of the instrument being simulated

    aperture : str
        Name of aperture being simulated (e.g "NRCA1_FULL")
        Currently this is only used to check for the FGS
        ACQ1 aperture, which uses a unique value of colpad
        below.

    xdim : int
        Number of columns in the frame

    ydim : int
        Number of rows in the frame

    amps : int
        Number of amplifiers used to read out the frame

    Returns:
    --------
    frametime : float
        Readout time in seconds for the frame
    """
    instrument = instrument.lower()
    if instrument == "nircam":
        colpad = 12

        # Fullframe
        if amps == 4:
            rowpad = 1
            fullpad = 1
        else:
            # All subarrays
            rowpad = 2
            fullpad = 0

            if ((xdim <= 8) & (ydim <= 8)):
                # The smallest subarray
                rowpad = 3

    elif instrument == "niriss":
        # Reverse x and y since NIRISS's fast readout direction is
        # opposite of NIRCam's
        tmpx = copy.deepcopy(xdim)
        xdim = copy.deepcopy(ydim)
        ydim = tmpx

        colpad = 12

        # Fullframe
        if amps == 4:
            rowpad = 1
            fullpad = 1
        else:
            rowpad = 2
            fullpad = 0

    elif instrument == 'fgs':
        # Reverse x and y since FGS's fast readout direction is
        # opposite of NIRCam's
        tmpx = copy.deepcopy(xdim)
        xdim = copy.deepcopy(ydim)
        ydim = tmpx

        colpad = 12
        fullpad = 0

        if ((xdim == 2048) & (ydim == 2048)):
            rowpad = 1
            fullpad = 1
        else:
            rowpad = 2

        if ((xdim <= 32) & (ydim <= 32)):
            colpad = 6
            rowpad = 1

    return ((1.0 * xdim / amps + colpad) * (ydim + rowpad) + fullpad) * 1.e-5


def check_nircam_filter(old_filter, old_pupil):
    """This is a utility function that checks the FILTER and PUPIL parameters read in from the .yaml file and makes sure
    that for NIRCam the filter and pupil names are correct, relieving the user of the need to remember which of the
    filters are in the filter wheel and which are in the pupil wheel.

    Parameters
    ----------

    old_filter :  str
        Assumed to be the self.params['Readout']['filter'] value from the .yaml file

    old_pupil :  str
        Assumed to be the self.params['Readout']['pupil'] value from the .yaml file

    Returns
    -------

    new_filter : str
        The proper FILTER parameter for the requested NIRISS filter name

    new_pupil : str
        The proper PUPIL parameter for the requested NIRISS filter name
    """
    filter_combo = '{}/{}'.format(old_filter, old_pupil)
    updated_combo = standardize_filters('nircam', [filter_combo])[0]
    new_filter, new_pupil = updated_combo.split('/')
    return new_filter, new_pupil


def check_niriss_filter(oldfilter, oldpupil):
    """This is a utility function that checks the FILTER and PUPIL parameters read in from the .yaml file and makes sure
    that for NIRISS the filter and pupil names are correct, relieving the user of the need to remember which of the 12
    filters are in the filter wheel and which are in the pupil wheel.  If the user puts the correct values for filter and
    pupil nothing is done, but the user can just put the filter name in the filter parameter and CLEAR in the pupil
    parameter, in which case this routine sorts out which value actually goes where.  Hence for example one can have a
    parameter file with FILTER = F277W and PUPIL = CLEAR or FILTER = F090W and PUPIL = CLEAR for imaging and either will
    produce the desired result although the actual pairings would be F277W/CLEARP and CLEAR/F090W respectively.

    The code also corrects CLEARP to CLEAR if needed.

    Parameters
    ----------

    oldfilter :  str
        Assumed to be the self.params['Readout']['filter'] value from the .yaml file

    oldpupil :  str
        Assumed to be the self.params['Readout']['pupil'] value from the .yaml file

    Returns
    -------

    newfilter : str
        The proper FILTER parameter for the requested NIRISS filter name

    newpupil : str
        The proper PUPIL parameter for the requested NIRISS filter name

    Note that this routine should only be called when the instrument is NIRISS.
    """
    str1 = oldfilter
    str2 = oldpupil

    if oldfilter in NIRISS_PUPIL_WHEEL_FILTERS:
        newfilter = str2
        newpupil = str1
        if newfilter == 'CLEARP':
            newfilter = 'CLEAR'
    elif oldfilter in NIRISS_FILTER_WHEEL_FILTERS:
        if oldpupil == 'CLEAR':
            newpupil = 'CLEARP'
        else:
            newpupil = oldpupil
        newfilter = oldfilter
    else:
        # Case where oldfilter is an optic other than a filter (e.g. a grism)
        newfilter = oldfilter
        newpupil = oldpupil
    return newfilter, newpupil


def crop_to_subarray(data, bounds):
    """
    Crop the given full frame array down to the appropriate
    subarray size and location based on the requested subarray
    name.

    Parameters
    ----------
    data : numpy.ndarray
        Full frame image or ramp. (x,y) = (2048, 2048)
        May be 2D, 3D, or 4D

    bounds : list
        4-element list containing the full frame indices that
        define the position of the subarray.
        [xstart, ystart, xend, yend]

    Returns
    -------
    data : numpy.ndarray
        Input array cropped in x and y dimensions
    """
    dimensions = len(data.shape)
    yl, xl = data.shape[-2:]

    valid = [False, False, False, False]
    valid = [(b >= 0 and b < xl) for b in bounds[0:3:2]]
    validy = [(b >= 0 and b < yl) for b in bounds[1:4:2]]
    valid.extend(validy)

    if all(valid):
        if dimensions == 2:
            return data[bounds[1]:bounds[3] + 1, bounds[0]:bounds[2] + 1]
        elif dimensions == 3:
            return data[:, bounds[1]:bounds[3] + 1, bounds[0]:bounds[2] + 1]
        elif dimensions == 4:
            return data[:, :, bounds[1]:bounds[3] + 1, bounds[0]:bounds[2] + 1]
        else:
            raise ValueError(("In crop_to_subarray, input array is not 2, 3, or 4D."))
    else:
            raise ValueError(("WARNING: subarray bounds are outside the "
                              "dimensions of the input array."))


def ensure_dir_exists(fullpath):
    """Creates dirs from ``fullpath`` if they do not already exist.
    """
    if not os.path.exists(fullpath):
        os.makedirs(fullpath)


def expand_environment_variable(variable_name, offline=False):
    """ Expand an environment variable and check that the directory exists

    Parameters
    ----------
    variable_name : str
        Environment variable name

    Returns
    -------
    variable_directory : str
        Path pointed to by the environment variable
    """
    variable_directory = os.environ.get(variable_name)
    if variable_directory is None:
        raise ValueError(("{} environment variable is not set. "
                          "This must be set to the base directory "
                          "containing the darks, cosmic ray, PSF, etc "
                          "input files needed for the simulation. "
                          "These files must be downloaded separately "
                          "from the Mirage package.".format(variable_name)))
    if not offline:
        if not os.path.isdir(variable_directory):
            raise FileNotFoundError(("The directory contained in the {} "
                                     "environment variable: {} does not exist or "
                                     "is not accessible.".format(variable_name, variable_directory)))
    return variable_directory


def full_paths(params, module_path, crds_dictionary, offline=False):
    """Expand the relevant input paths from the input yaml file to be full
    paths.

    Parameters
    ----------
    params : dict
        Nested dictionary read in from an input yaml file

    module_path : str
        Path to the Mirage module

    crds_dictionary : dict
        Dictionary of basic observation metadata that is used by CRDS to
        select appropriate reference files.

    offline : bool
        Set to True in order to skip downloading reference files from CRDS
        and instead only return the dictionary of reference file names.

    Returns
    -------
    params : dict
        Modified nested dictionary including full paths
    """
    # Place import statement here in order to avoid circular import
    # with crd_tools
    from mirage.reference_files import crds_tools

    logger = logging.getLogger('mirage.utils.utils.full_paths')

    pathdict = {'Reffiles': ['dark', 'linearized_darkfile', 'badpixmask',
                             'superbias', 'linearity', 'saturation', 'gain',
                             'pixelflat', 'illumflat', 'ipc', 'astrometric',
                             'crosstalk', 'occult', 'pixelAreaMap', 'transmission',
                             'subarray_defs', 'filtpupilcombo',
                             'flux_cal', 'readpattdefs', 'filter_throughput',
                             'filter_wheel_positions', 'photom'],
                'simSignals': ['pointsource', 'psfpath', 'galaxyListFile',
                               'extended', 'movingTargetList', 'movingTargetSersic',
                               'movingTargetExtended', 'movingTargetToTrack',
                               'psf_wing_threshold_file', 'zodiacal', 'scattered'],
                'cosmicRay': ['path'],
                'newRamp': ['dq_configfile', 'sat_configfile', 'superbias_configfile',
                            'refpix_configfile', 'linear_configfile'],
                'Output': ['file', 'directory']}

    all_config_files = {'nircam': {'Reffiles-subarray_defs': 'NIRCam_subarray_definitions.list',
                                   'Reffiles-flux_cal': 'NIRCam_zeropoints.list',
                                   'Reffiles-crosstalk': 'xtalk20150303g0.errorcut.txt',
                                   'Reffiles-readpattdefs': 'nircam_read_pattern_definitions.list',
                                   'Reffiles-filter_throughput': 'placeholder.txt',
                                   'Reffiles-filtpupilcombo': 'nircam_filter_pupil_pairings.list',
                                   'Reffiles-filter_wheel_positions': 'nircam_filter_and_pupil_wheel_positions.txt',
                                   'simSignals-psf_wing_threshold_file': 'nircam_psf_wing_rate_thresholds.txt',
                                   'newRamp-dq_configfile': 'dq_init.cfg',
                                   'newRamp-sat_configfile': 'saturation.cfg',
                                   'newRamp-superbias_configfile': 'superbias.cfg',
                                   'newRamp-refpix_configfile': 'refpix.cfg',
                                   'newRamp-linear_configfile': 'linearity.cfg'},
                        'niriss': {'Reffiles-subarray_defs': 'niriss_subarrays.list',
                                   'Reffiles-flux_cal': 'niriss_zeropoints.list',
                                   'Reffiles-crosstalk': 'niriss_xtalk_zeros.txt',
                                   'Reffiles-readpattdefs': 'niriss_readout_pattern.txt',
                                   'Reffiles-filter_throughput': 'placeholder.txt',
                                   'Reffiles-filtpupilcombo': 'niriss_dual_wheel_list.txt',
                                   'Reffiles-filter_wheel_positions': 'niriss_filter_and_pupil_wheel_positions.txt',
                                   'simSignals-psf_wing_threshold_file': 'niriss_psf_wing_rate_thresholds.txt',
                                   'newRamp-dq_configfile': 'dq_init.cfg',
                                   'newRamp-sat_configfile': 'saturation.cfg',
                                   'newRamp-superbias_configfile': 'superbias.cfg',
                                   'newRamp-refpix_configfile': 'refpix.cfg',
                                   'newRamp-linear_configfile': 'linearity.cfg'},
                        'fgs': {'Reffiles-subarray_defs': 'guider_subarrays.list',
                                'Reffiles-flux_cal': 'guider_zeropoints.list',
                                'Reffiles-crosstalk': 'guider_xtalk_zeros.txt',
                                'Reffiles-readpattdefs': 'guider_readout_pattern.txt',
                                'Reffiles-filter_throughput': 'placeholder.txt',
                                'Reffiles-filtpupilcombo': 'guider_filter_dummy.list',
                                'Reffiles-filter_wheel_positions': 'dummy.txt',
                                'simSignals-psf_wing_threshold_file': 'fgs_psf_wing_rate_thresholds.txt',
                                'newRamp-dq_configfile': 'dq_init.cfg',
                                'newRamp-sat_configfile': 'saturation.cfg',
                                'newRamp-superbias_configfile': 'superbias.cfg',
                                'newRamp-refpix_configfile': 'refpix.cfg',
                                'newRamp-linear_configfile': 'linearity.cfg'}}
    config_files = all_config_files[params['Inst']['instrument'].lower()]

    for key1 in pathdict:
        for key2 in pathdict[key1]:

            # For those using an old or incomplete yaml file, if any of the
            # CRDS keywords are missing, create them and set equal to 'crds'.
            if key2 not in params[key1].keys():
                if key2 in CRDS_FILE_TYPES.keys():
                    logger.info('{}:{} field not present in input. Setting equal to "crds"'.format(key1, key2))
                    params[key1][key2] = 'crds'

            if params[key1][key2].lower() not in ['none', 'config', 'crds']:
                params[key1][key2] = os.path.abspath(os.path.expandvars(params[key1][key2]))
            elif params[key1][key2].lower() == 'config':
                cfile = config_files['{}-{}'.format(key1, key2)]
                fpath = os.path.join(module_path, 'config', cfile)
                params[key1][key2] = fpath
                logger.info("'config' specified: Using {} for {}:{} input file".format(fpath, key1, key2))
            elif key2 in CRDS_FILE_TYPES.keys() and params[key1][key2].lower() == 'crds':
                # 'crds' set for one of the reference files means to
                # search for the best reference file currently in CRDS
                # and download if it is not already present in
                # self.crds_datadir
<<<<<<< HEAD
                query_dictionary = crds_dictionary

                # For NIRCam WFSS and grism time series simluations we need to get the
                # imaging mode flat for the crossing filter. This is because the grism-
                # specific flat in CRDS is all 1.0's, because most people apply a wavelength-
                # dependent flat to the data after they have a 1D sepctrum (according to Pirzkal).
                # So when introducing flat field effects into the data, we use the imaging mode
                # flat. This assumes no wavelength-dependence to the flat field
                if ((params['Inst']['instrument'].lower() == 'nircam') and (params['Inst']['mode'] in ['wfss', 'ts_grism'])
                   and (key2 == 'pixelflat')):
                    img_dict = copy.deepcopy(crds_dictionary)
                    if img_dict['PUPIL'] in ['GRISMR', 'GRISMC']:
                        img_dict['PUPIL'] = 'CLEAR'
                    else:
                        raise ValueError('WFSS or GrismTSO sim, but Pupil is not set to one of the grisms.')
                    query_dictionary = img_dict

                if key2 != 'transmission':
                    mapping = crds_tools.get_reffiles(query_dictionary, [CRDS_FILE_TYPES[key2]], download=not offline)
                    params[key1][key2] = mapping[CRDS_FILE_TYPES[key2]]
                    print("From CRDS, found {} as the {} reference file.".format(mapping[CRDS_FILE_TYPES[key2]], key2))
                else:
                    # For the moment, the transmission files are stored in the GRISM_NIRCAM and
                    # GRISM_NIRISS repos. Longer-term they will become CRDS files and this else
                    # statement can be deleted.
                    params[key1][key2] = get_transmission_file(query_dictionary)
=======
                mapping = crds_tools.get_reffiles(crds_dictionary, [CRDS_FILE_TYPES[key2]], download=not offline)
                params[key1][key2] = mapping[CRDS_FILE_TYPES[key2]]
                logger.info("From CRDS, found {} as the {} reference file.".format(mapping[CRDS_FILE_TYPES[key2]], key2))
>>>>>>> 8e9645e3

                # If we grab the IPC reference file from CRDS, then we need to invert it prior to use
                if key2 == 'ipc':
                    ipc_path, ipc_file = os.path.split(mapping['ipc'])
                    inverted_kernel_file = os.path.join(ipc_path, 'Kernel_to_add_IPC_effects_from_{}'.format(ipc_file))
                    # Check to see if the version of the IPC file with an
                    # inverted kernel already exists.
                    if os.path.isfile(inverted_kernel_file):
                        logger.info("Found an existing inverted kernel for this IPC file: {}".format(inverted_kernel_file))
                        params[key1][key2] = inverted_kernel_file
                        params['Reffiles']['invertIPC'] = False
                    else:
                        logger.info("No inverted IPC kernel file found. Kernel will be inverted prior to use.")
                        params['Reffiles']['invertIPC'] = True
    return params


def get_all_reffiles(param_dict):
    """
    """
    # Place import statement here in order to avoid circular import
    # with crd_tools
    from mirage.reference_files import crds_tools

    mapping = crds_tools.get_reffiles(param_dict, list(CRDS_FILE_TYPES.values()))
    return mapping


def get_siaf():
    '''Return a dictionary that holds the contents of the SIAF config
    file.

    Returns
    -------
    siaf_files : dict
        A dictionary that holds the contents of the config file.
    '''
    utils_dir = os.path.realpath(os.path.join(os.getcwd(), os.path.dirname(__file__)))
    package_dir = os.path.dirname(utils_dir)
    config_file = os.path.join(package_dir, 'config', 'siaf_config.json')

    with open(config_file, 'r') as config_file:
        siaf_files = json.load(config_file)

    return siaf_files


def get_aperture_definition(aperture_name, instrument):
    '''Parses the SIAF to get the definition of a given aperture
    '''

    siaf_file = get_siaf()[instrument]
    siaf_table = asc.read(siaf_file, header_start=1)
    row_ind = list(siaf_table['AperName']).index(aperture_name)
    siaf_row = siaf_table[row_ind]

    detector = aperture_name[3:5]  # Won't work for ALL, A, or B case

    if re.search(r"_F\d\d\d[MWN]", aperture_name):
        filt = aperture_name.split('_')[-1]
    else:
        filt = 'ANY'

    refpix_x = siaf_row['XSciRef']
    refpix_y = siaf_row['YSciRef']
    refpix_v2 = siaf_row['V2Ref']
    refpix_v3 = siaf_row['V3Ref']

    x_size = siaf_row['XSciSize']
    y_size = siaf_row['YSciSize']

    xstart = refpix_x - x_size / 2
    xend = refpix_x + x_size / 2
    ystart = refpix_y - y_size / 2
    yend = refpix_y + y_size / 2

    # Need to add num_amps

    aperture_definition = [aperture_name, detector, filt, xstart, ystart, xend,
                           yend, refpix_x, refpix_y, refpix_v2, refpix_v3]
    return aperture_definition


def get_frame_count_info(numints, numgroups, numframes, numskips, numresets):
    """Calculate information on the number of frames per group and
    per integration

    Parameters
    ----------
    numints : int
        Number of integraitons in the exposure

    numgroups : int
        Number of groups per integration

    numframes : int
        Number of frames averaged together to create a group

    numskips : int
        Number of skipped frames per group

    numresets : int
        Number of detector resets between integrations

    Returns
    -------
    frames_per_group
    """
    frames_per_group = numframes + numskips
    frames_per_integration = numgroups * frames_per_group
    total_frames = numgroups * frames_per_group

    if numints > 1:
        # Frames for all integrations
        total_frames *= numints
        # Add the resets for all but the first integration
        total_frames += (numresets * (numints - 1))

    return frames_per_group, frames_per_integration, total_frames


def get_filter_throughput_file(instrument, filter_name, pupil_name, nircam_module=None, fgs_detector=None):
    """Locate the filter throughput file in the config directory that
    corresponds to the given instrument/module/filter

    Parameters
    ----------
    instrument : str
        Name of JWST instrument.

    filter_name : str
        Name of the filter. Ignored in the case of FGS.

    pupil_name : str
        Name of the optical element in the pupil wheel.
        Only used for NIRCam cases.

    nircam_module : str
        Name of module. Ignored except in the case of NIRCam

    fgs_detector : str
        Name of FGS detector (e.g. 'GUIDER1'). Ignored in the case of other
        instruments

    Returns
    -------
    throughput_file : str
        Name of ascii file containing the filter throughput curve
    """
    modpath = pkg_resources.resource_filename('mirage', '')
    config_path = os.path.join(modpath, 'config')

    instrument = instrument.lower()
    if instrument == 'nircam':

        # WLP8 and WLM8 have idenitcal throughput curves, so Mirage carries
        # only throughput files for WLP8
        if pupil_name.upper() == 'WLM8':
            pupil_name = 'WLP8'
        tp_file = '{}_{}_nircam_plus_ote_throughput_mod{}_sorted.txt'.format(filter_name.upper(),
                                                                             pupil_name.upper(),
                                                                             nircam_module.lower())
    elif instrument == 'niriss':
        element = filter_name
        if filter_name in ['CLEAR', 'CLEARP', 'GR150R', 'GR150C']:
            element = pupil_name
        tp_file = '{}_niriss_throughput1.txt'.format(element.lower())
    elif instrument == 'fgs':
        det_number = fgs_detector[-1]
        tp_file = 'guider{}_throughput_py.txt'.format(det_number)
    else:
        raise ValueError('ERROR: invalid instrument: {}'.format(instrument))

    throughput_file = os.path.join(config_path, tp_file)
    if not os.path.isfile(throughput_file):
        raise FileNotFoundError('Throughput file {} does not exist.'.format(throughput_file))
    return throughput_file


def get_subarray_info(params, subarray_table):
    """Find aperture-specific information from the subarray information config file

    Parameters:
    -----------
    params : dict
        Nested dictionary containing Mirage parameters.

    subarray_table : astropy.table.Table
        Table containing subarray definition information. Output from
        read_subarray_definition_file

    Returns:
    --------
    params : dict
        Updated nested dictionary
    """
    logger = logging.getLogger('mirage.utils.utils.get_subarray_info')

    if params['Readout']['array_name'] in subarray_table['AperName']:
        mtch = params['Readout']['array_name'] == subarray_table['AperName']
        namps = subarray_table['num_amps'].data[mtch][0]
        if namps != 0:
            params['Readout']['namp'] = int(namps)
        else:
            try:
                if ((params['Readout']['namp'] == 1) or
                   (params['Readout']['namp'] == 4)):
                    logger.info(("CAUTION: Aperture {} can be used with either "
                                 "a 1-amp or a 4-amp readout. The difference is a factor of 4 in "
                                 "readout time. You have requested {} amps.".format(subarray_table['AperName'].data[mtch][0],
                                                                                    params['Readout']['namp'])))
                else:
                    raise ValueError(("WARNING: {} requires the number of amps to be 1 or 4. Please set "
                                      "'Readout':'namp' in the input yaml file to one of these values."
                                      .format(params['Readout']['array_name'])))
            except KeyError:
                raise KeyError(("WARNING: 'Readout':'namp' not present in input yaml file. "
                                "{} aperture requires the number of amps to be 1 or 4. Please set "
                                "'Readout':'namp' in the input yaml file to one of these values."
                                .format(params['Readout']['array_name'])))
    else:
        raise ValueError(("WARNING: subarray name {} not found in the "
                          "subarray dictionary {}."
                          .format(params['Readout']['array_name'],
                                  params['Reffiles']['subarray_defs'])))
    return params


def normalize_filters(instrument, filter_name, pupil_name):
    """Modify filter/pupil values to be consistent with the filter/pupil wheels
    that they are in.
    """
    if instrument.lower() == 'niriss':
        newfilter, newpupil = check_niriss_filter(filter_name, pupil_name)
    elif instrument.lower() == 'nircam':
        newfilter, newpupil = check_nircam_filter(filter_name, pupil_name)
    elif instrument.lower() == 'fgs':
        newfilter = filter_name
        newpupil = pupil_name
    return newfilter, newpupil


def magnitude_to_countrate(instrument, filter_name, magsys, mag, photfnu=None, photflam=None,
                           vegamag_zeropoint=None):
    """Convert a given source magnitude into count rate

    Parameters
    ----------
    instrument : str
        e.g. 'nircam'

    filter_name : str
        Filter used in the observation. Only used in the case of
        NIRISS, where filters in the filter wheel have their
        throughput modified.

    magsys : str
        Magnitude system of the input magnitudes. Allowed values are:
        'abmag', 'stmag', 'vegamag'

    mag : float or list
        Magnitude value(s) to transform

    photfnu : float
        Photfnu value that relates count rate and flux density. Only used
        in ABMAG conversions

    photflam : float
        Photflam value that relates count rate and flux density. Only used
        in STMAG conversions

    vegamag_zeropoint : float
        Filter offset in the VEGAMAG (or A0V mag) system. Only used in
        VEGAMAG conversions.


    Returns
    -------
    count_rate : float or list
        Count rate (ADU/s) corresponding to the input magnutude(s)

    """
    # For NIRISS filters in the filter wheel, we increase the count rate by a
    # factor of 1/0.84. This is because the throughput of the CLEARP element
    # in the pupil wheel (which will be used in combination with the filter)
    # is 0.84, and is included in the PSFs produced by WebbPSF, but also in
    # the throughput curves used by Mirage. So we need to remove one of these
    # two factors of 0.84
    if ((instrument.lower() == 'niriss') and (filter_name.upper() in NIRISS_FILTER_WHEEL_FILTERS)):
        count_scale = 1. / 0.84
    else:
        count_scale = 1.0

    if magsys.lower() == 'abmag':
        try:
            return count_scale * (10**((mag + 48.599934378) / -2.5) / photfnu)
        except:
            raise ValueError(("AB mag to countrate conversion failed."
                              "magnitude = {}, photfnu = {}".format(mag, photfnu)))
    if magsys.lower() == 'vegamag':
        try:
            return count_scale * (10**((vegamag_zeropoint - mag) / 2.5))
        except:
            raise ValueError(("Vega mag to countrate conversion failed."
                              "magnitude = {}".format(mag)))
    if magsys.lower() == 'stmag':
        try:
            return count_scale * (10**((mag + 21.099934378) / -2.5) / photflam)
        except:
            raise ValueError(("ST mag to countrate conversion failed."
                              "magnitude = {}, photflam = {}".format(mag, photflam)))


def make_mag_column_names(instrument, filters):
    """
    Given as input the instrument name and the list of filters needed, this
    routine generates the list of output header values for the Mirage input
    file.

    Parameters
    ----------
    instrument : str
        'NIRCam', 'NIRISS', or 'Guider"

    filters : list
        List of the filters needed (names such as F090W) or either None or
        an empty list to select all filters)

    Returns
    -------
    headerstrs : list
        The header string list for the output Mirage magnitudes line;
        if concatentated with spaces, it is the list of magnitudes header
        values that needs to be written to the source list file.
    """
    instrument = instrument.lower()
    if instrument == 'nircam':
        possible_filters = NIRCAM_FILTERS
        pupil_wheel_options = NIRCAM_PUPIL_WHEEL_FILTERS + ['WLP8', 'WLM8', 'CLEAR']
    elif instrument == 'niriss':
        possible_filters = NIRISS_FILTERS
        pupil_wheel_options = NIRISS_PUPIL_WHEEL_FILTERS + ['CLEARP']
    elif instrument == 'fgs':
        possible_filters = FGS_FILTERS
    else:
        # Allow non-JWST instruments/filters to be used, in order
        # to keep catalogs with non-JWST magnitude columns complete
        headerstrs = []
        for filter_val in filters:
            headerstrs.append('{}_{}_magnitude'.format(instrument, filter_val.lower()))
        return headerstrs

    headerstrs = []
    for filter_name in filters:

        # Check to be sure the filter is supported
        if filter_name.upper() not in possible_filters:
            raise ValueError("{} is not recognized or not supported for {}.".format(filter_name, instrument))

        if instrument in ['niriss', 'fgs']:
            column_name = '{}_{}_magnitude'.format(instrument, filter_name.lower())
        else:
            parts = filter_name.upper().split('/')
            if len(parts) == 2:
                if parts[0] in pupil_wheel_options:
                    pup_val = parts[0]
                    filt_val = parts[1]
                elif parts[1] in pupil_wheel_options:
                    pup_val = parts[1]
                    filt_val = parts[0]
                column_name = '{}_{}_{}_magnitude'.format(instrument, filt_val.lower(), pup_val.lower())
            else:
                raise ValueError('{} is an incomplete filter name. Filter and pupil must be present.'.format(filter_name))

        headerstrs.append(column_name)
    return headerstrs


def sigma_clipped_mean_value_of_image(array, sigma_value):
    """Return the sigma-clipped mean value of a 2D array

    Parameters
    ----------
    array : numpy.ndarray
        array of values

    sigma_value : int
        Number of sigma to use as clipping threshold. Clipping will be
        symmetric above and below the mean

    Returns
    -------
    meanval : float
        3-sigma iteratively sigma-clipped mean value of ``array``
    """
    good = np.isfinite(array)
    clipped, lo, hi = sigmaclip(array[good], low=sigma_value, high=sigma_value)
    meanval = clipped.mean()
    return meanval


def parse_RA_Dec(ra_string, dec_string):
    """Convert input RA and Dec strings to floats

    Parameters
    ----------

    ra_string : str
        String containing RA information. Can be in the form 10:12:13.2
        or 10h12m13.2s

    dec_string : str
        String containing Declination information. Can be in the form
        10:12:2.4 or 10d12m2.4s

    Returns
    -------

    ra_degrees : float
        Right Ascention value in degrees

    dec_degrees : float
        Declination value in degrees
    """
    try:
        ra_string = ra_string.lower()
        ra_string = ra_string.replace("h", ":")
        ra_string = ra_string.replace("m", ":")
        ra_string = ra_string.replace("s", "")
        ra_string = re.sub(r"\s+", "", ra_string)
        dec_string = dec_string.lower()
        dec_string = dec_string.replace("d", ":")
        dec_string = dec_string.replace("m", ":")
        dec_string = dec_string.replace("s", "")
        dec_string = re.sub(r"\s+", "", dec_string)

        values = ra_string.split(":")
        ra_degrees = 15.*(int(values[0]) + int(values[1])/60. + float(values[2])/3600.)

        values = dec_string.split(":")
        if "-" in values[0]:
            sign = -1
            values[0] = values[0].replace("-", "")
        else:
            sign = +1

        dec_degrees = sign*(int(values[0]) + int(values[1])/60. + float(values[2])/3600.)
        return ra_degrees, dec_degrees
    except:
        raise ValueError("Error parsing RA, Dec strings: {} {}".format(ra_string, dec_string))


def read_pattern_check(parameters):
    # Check the readout pattern that's entered and set nframe and nskip
    # accordingly
    logger = logging.getLogger('mirage.utils.utils.read_pattern_check')
    parameters['Readout']['readpatt'] = parameters['Readout']['readpatt'].upper()

    # Read in readout pattern definition file
    # and make sure the possible readout patterns are in upper case
    readpatterns = asc.read(parameters['Reffiles']['readpattdefs'])
    readpatterns['name'] = [s.upper() for s in readpatterns['name']]

    # If the requested readout pattern is in the table of options,
    # then adopt the appropriate nframe and nskip
    if parameters['Readout']['readpatt'] in readpatterns['name']:
        mtch = parameters['Readout']['readpatt'] == readpatterns['name']
        parameters['Readout']['nframe'] = int(readpatterns['nframe'][mtch].data[0])
        parameters['Readout']['nskip'] = int(readpatterns['nskip'][mtch].data[0])
        logger.info(('Requested readout pattern {} is valid. '
                     'Using the nframe = {} and nskip = {}'
                     .format(parameters['Readout']['readpatt'],
                             parameters['Readout']['nframe'],
                             parameters['Readout']['nskip'])))
    else:
        # If the read pattern is not present in the definition file
        # then quit.
        raise ValueError(("WARNING: the {} readout pattern is not defined in {}."
                          .format(parameters['Readout']['readpatt'],
                                  parameters['Reffiles']['readpattdefs'])))
    return parameters


def read_subarray_definition_file(filename):
    """Read in the file that contains a list of subarray names and related information

    Parameters:
    -----------
    filename : str
        Name of the ascii file containing the table of subarray information

    Returns:
    --------
    data : astropy.table.Table
        Table containing subarray information
    """
    try:
        data = asc.read(filename, data_start=1, header_start=0)
    except:
        raise RuntimeError(("Error: could not read in subarray definitions file: {}"
                            .format(filename)))
    return data


def read_yaml(filename):
    """Read the contents of a yaml file into a nested dictionary

    Parameters
    ----------
    filename : str
        Name of yaml file to be read in

    Returns
    -------
    data : dict
        Nested dictionary of file contents
    """
    logger = logging.getLogger('mirage.utils.utils.read_yaml')

    try:
        with open(filename, 'r') as f:
            data = yaml.load(f, Loader=yaml.FullLoader)
    except FileNotFoundError as e:
            logging.error(e)
    return data


def standardize_filters(instrument, filter_values):
    """Transform a list of filters into a list of full filter specifications
    including filter and pupil value.
    e.g. F090W -> F090/CLEAR, F323N -> F322W2/F323N
    For NIRISS, since specifying the filter name alone is unambiguous,
    change any e.g. "F090W/CLEARP" to "F090W"

    Also reorder to be filter/pupil.

    Paramters
    ---------
    instrument : str
        Instrument name

    filter_values : list
        Input, possibly shorthand, filter values

    Returns
    -------
    full_names : list
        Full filter/pupil values for each input element
    """
    full_names = []

    if instrument.lower() == 'fgs':
        return filter_values
    elif instrument.lower() == 'nircam':
        pw_values = NIRCAM_PUPIL_WHEEL_FILTERS + ['CLEAR', 'GRISMR', 'GRISMC']
        reverse_nircam_2_filter_crosses = ['{}/{}'.format(ele.split('/')[1], ele.split('/')[0]) for ele in NIRCAM_2_FILTER_CROSSES]
        wlp8_combinations = ['{}/WLP8'.format(ele) for ele in NIRCAM_WL8_CROSSING_FILTERS]
        wlm8_combinations = ['{}/WLM8'.format(ele) for ele in NIRCAM_WL8_CROSSING_FILTERS]
        wl8_combinations = wlp8_combinations + wlm8_combinations
        reverse_wlp8 = ['{}/{}'.format(ele.split('/')[1], ele.split('/')[0]) for ele in wlp8_combinations]
        reverse_wlm8 = ['{}/{}'.format(ele.split('/')[1], ele.split('/')[0]) for ele in wlm8_combinations]
        reverse_wl8_combinations = reverse_wlp8 + reverse_wlm8

        for filter_value in filter_values:
            filter_value = filter_value.upper()
            parts = filter_value.split('/')
            if len(parts) == 2:
                if filter_value in NIRCAM_2_FILTER_CROSSES + wl8_combinations:
                    full_names.append(filter_value)
                elif filter_value in reverse_nircam_2_filter_crosses + reverse_wl8_combinations:
                    full_names.append('{}/{}'.format(parts[1], parts[0]))
                elif parts[0] in pw_values:
                    if parts[1] not in pw_values:
                        full_names.append('{}/{}'.format(parts[1], parts[0]))
                    else:
                        raise ValueError("Both {} and {} are in the pupil wheel. This is not supported.".format(parts[0], parts[1]))
                elif parts[0] not in pw_values:
                    if parts[1] not in pw_values:
                        raise ValueError("Both {} and {} are in the filter wheel. This is not supported.".format(parts[0], parts[1]))
                    else:
                        full_names.append('{}/{}'.format(parts[0], parts[1]))
            elif len(parts) == 1:
                if filter_value in NIRCAM_CLEAR_CROSSING_FILTERS:
                    full_names.append('{}/CLEAR'.format(filter_value))
                elif filter_value in NIRCAM_PUPIL_WHEEL_FILTERS:
                    fw_value = NIRCAM_GO_PW_FILTER_PAIRINGS[filter_value]
                    full_names.append('{}/{}'.format(fw_value, filter_value))
                else:
                    raise ValueError('Unsupported shorthand filter value: {}'.format(filter_value))
    elif instrument.lower() == 'niriss':
        for filter_value in filter_values:
            filter_value = filter_value.upper()
            parts = filter_value.split('/')
            if len(parts) == 1:
                if filter_value not in ['CLEAR', 'CLEARP']:
                    full_names.append(filter_value)
                else:
                    raise ValueError('{} not supported for NIRISS'.format(filter_value))
            elif len(parts) == 2:
                if parts[0] in ['CLEAR', 'CLEARP']:
                    if parts[1] in ['CLEAR', 'CLEARP']:
                        raise ValueError("CLEAR/CLEARP not supported for NIRISS")
                    else:
                        full_names.append(parts[1])
                else:
                    if parts[1] not in ['CLEAR', 'CLEARP']:
                        raise ValueError(("{} unsupported. For NIRISS, filter must be CLEAR or pupil must be CLEARP."
                                          .format(filter_value)))
                    else:
                        full_names.append(parts[0])
            else:
                raise ValueError('{} is an unsupported filter value for NIRISS'.format(filter_value))
    else:
        # For instruments other than those on JWST (i.e. JHK), pass the filter name though unchanged
        full_names.extend(filter_values)
    return full_names


def write_yaml(data, filename):
    """Write a nested dictionary to a yaml file

    Parameters
    ----------
    data : dict
        Nested dictionary of paramters

    filename : str
        Output filename
    """
    with open(filename, 'w') as output:
        yaml.dump(data, output, default_flow_style=False)<|MERGE_RESOLUTION|>--- conflicted
+++ resolved
@@ -30,11 +30,8 @@
 import numpy as np
 from scipy.stats import sigmaclip
 
-<<<<<<< HEAD
 from mirage.reference_files.utils import get_transmission_file
-=======
 from mirage.logging import logging_functions
->>>>>>> 8e9645e3
 from mirage.utils.constants import CRDS_FILE_TYPES, NIRISS_FILTER_WHEEL_FILTERS, NIRISS_PUPIL_WHEEL_FILTERS, \
                                    NIRCAM_PUPIL_WHEEL_FILTERS, NIRCAM_2_FILTER_CROSSES, NIRCAM_WL8_CROSSING_FILTERS, \
                                    NIRCAM_CLEAR_CROSSING_FILTERS, NIRCAM_GO_PW_FILTER_PAIRINGS, NIRCAM_FILTERS, \
@@ -453,7 +450,6 @@
                 # search for the best reference file currently in CRDS
                 # and download if it is not already present in
                 # self.crds_datadir
-<<<<<<< HEAD
                 query_dictionary = crds_dictionary
 
                 # For NIRCam WFSS and grism time series simluations we need to get the
@@ -474,17 +470,13 @@
                 if key2 != 'transmission':
                     mapping = crds_tools.get_reffiles(query_dictionary, [CRDS_FILE_TYPES[key2]], download=not offline)
                     params[key1][key2] = mapping[CRDS_FILE_TYPES[key2]]
-                    print("From CRDS, found {} as the {} reference file.".format(mapping[CRDS_FILE_TYPES[key2]], key2))
+                    logger.info("From CRDS, found {} as the {} reference file.".format(mapping[CRDS_FILE_TYPES[key2]], key2))
                 else:
                     # For the moment, the transmission files are stored in the GRISM_NIRCAM and
                     # GRISM_NIRISS repos. Longer-term they will become CRDS files and this else
                     # statement can be deleted.
                     params[key1][key2] = get_transmission_file(query_dictionary)
-=======
-                mapping = crds_tools.get_reffiles(crds_dictionary, [CRDS_FILE_TYPES[key2]], download=not offline)
-                params[key1][key2] = mapping[CRDS_FILE_TYPES[key2]]
-                logger.info("From CRDS, found {} as the {} reference file.".format(mapping[CRDS_FILE_TYPES[key2]], key2))
->>>>>>> 8e9645e3
+                    logger.info("From grism library, found {} as the POM transmission file.".format(params[key1][key2]))
 
                 # If we grab the IPC reference file from CRDS, then we need to invert it prior to use
                 if key2 == 'ipc':
